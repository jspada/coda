[%%import
"/src/config.mlh"]

open Ppxlib
open Asttypes
open Parsetree
open Longident
open Core
open Coda_state

(* TODO: refactor to do compile time selection *)
[%%if
proof_level = "full"]

let use_dummy_values = false

[%%else]

let use_dummy_values = true

[%%endif]

module type S = sig
  val blockchain_proof_system_id : Parsetree.expression

  val base_proof_expr : Parsetree.expression

  val transaction_verification : Parsetree.expression

  val blockchain_verification : Parsetree.expression

  val key_hashes : Parsetree.expression
end

let hashes =
  let module E = Ppxlib.Ast_builder.Make (struct
    let loc = Location.none
  end) in
  let open E in
  let f (_, x) = estring (Core.Md5.to_hex x) in
  let ts = Transaction_snark.constraint_system_digests () in
  let bs =
    Blockchain_snark.Blockchain_snark_state.constraint_system_digests ()
  in
  elist (List.map ts ~f @ List.map bs ~f)

module Dummy = struct
  let loc = Ppxlib.Location.none

  let base_proof_expr = [%expr Coda_base.Proof.dummy]

  let blockchain_proof_system_id =
    [%expr fun () -> Pickles.Verification_key.Id.dummy ()]

  let transaction_verification =
    [%expr fun () -> Pickles.Verification_key.dummy]

  let blockchain_verification =
    [%expr fun () -> Pickles.Verification_key.dummy]

  let key_hashes = hashes
end

module Make_real () = struct
  let loc = Ppxlib.Location.none

  module E = Ppxlib.Ast_builder.Make (struct
    let loc = loc
  end)

  open E

  module T = Transaction_snark.Make ()

  module B = Blockchain_snark.Blockchain_snark_state.Make (T)

  let key_hashes = hashes

  let constraint_constants = Genesis_constants.Constraint_constants.compiled

  let genesis_constants = Genesis_constants.compiled

  let consensus_constants =
    Consensus.Constants.create ~constraint_constants
      ~protocol_constants:genesis_constants.protocol

  let protocol_state_with_hash =
    Genesis_protocol_state.t ~genesis_ledger:Test_genesis_ledger.t
      ~constraint_constants ~consensus_constants

  let compiled_values =
    Genesis_proof.create_values
      (module B)
<<<<<<< HEAD
      ~proof_level:Full
=======
>>>>>>> 7b3c9cf6
      { constraint_constants
      ; proof_level= Full
      ; genesis_constants
      ; genesis_ledger= (module Test_genesis_ledger)
      ; consensus_constants
      ; protocol_state_with_hash
      ; blockchain_proof_system_id= Lazy.force B.Proof.id }

  let blockchain_proof_system_id =
    [%expr
      let t =
        lazy
          (Core.Sexp.of_string_conv_exn
             [%e
               estring
                 (Core.Sexp.to_string
                    (Pickles.Verification_key.Id.sexp_of_t
                       (Lazy.force B.Proof.id)))]
             Pickles.Verification_key.Id.t_of_sexp)
      in
      fun () -> Lazy.force t]

  let transaction_verification =
    [%expr
      let t =
        lazy
          (Core.Binable.of_string
             (module Pickles.Verification_key)
             [%e
               estring
                 (Binable.to_string
                    (module Pickles.Verification_key)
                    (Lazy.force T.verification_key))])
      in
      fun () -> Lazy.force t]

  let blockchain_verification =
    [%expr
      let t =
        lazy
          (Core.Binable.of_string
             (module Pickles.Verification_key)
             [%e
               estring
                 (Binable.to_string
                    (module Pickles.Verification_key)
                    (Lazy.force B.Proof.verification_key))])
      in
      fun () -> Lazy.force t]

  let base_proof_expr =
    [%expr
      Core.Binable.of_string
        (module Coda_base.Proof.Stable.V1)
        [%e
          estring
            (Binable.to_string
               (module Coda_base.Proof.Stable.V1)
               compiled_values.genesis_proof)]]
end

open Async

let main () =
  let target = Sys.argv.(1) in
  let fmt = Format.formatter_of_out_channel (Out_channel.create target) in
  let loc = Ppxlib.Location.none in
  let (module M) =
    if use_dummy_values then (module Dummy : S) else (module Make_real () : S)
  in
  let structure =
    [%str
      module T = Genesis_proof.T
      include T

      let blockchain_proof_system_id = [%e M.blockchain_proof_system_id]

      let compiled_base_proof = [%e M.base_proof_expr]

      let unit_test_base_proof = Coda_base.Proof.dummy

      let for_unit_tests =
        lazy
          (let protocol_state_with_hash =
             Coda_state.Genesis_protocol_state.t
               ~genesis_ledger:Genesis_ledger.(Packed.t for_unit_tests)
               ~constraint_constants:
                 Genesis_constants.Constraint_constants.for_unit_tests
               ~consensus_constants:
                 (Lazy.force Consensus.Constants.for_unit_tests)
           in
           { constraint_constants=
               Genesis_constants.Constraint_constants.for_unit_tests
           ; proof_level= Genesis_constants.Proof_level.for_unit_tests
           ; genesis_constants= Genesis_constants.for_unit_tests
           ; genesis_ledger= Genesis_ledger.for_unit_tests
           ; consensus_constants= Lazy.force Consensus.Constants.for_unit_tests
           ; protocol_state_with_hash
           ; genesis_proof= unit_test_base_proof })

      let key_hashes = [%e M.key_hashes]

      let blockchain_verification = [%e M.blockchain_verification]

      let transaction_verification = [%e M.transaction_verification]

      let compiled =
        lazy
          (let constraint_constants =
             Genesis_constants.Constraint_constants.compiled
           in
           let genesis_constants = Genesis_constants.compiled in
           let consensus_constants =
             Consensus.Constants.create ~constraint_constants
               ~protocol_constants:genesis_constants.protocol
           in
           let protocol_state_with_hash =
             Coda_state.Genesis_protocol_state.t
               ~genesis_ledger:Test_genesis_ledger.t ~constraint_constants
               ~consensus_constants
           in
           { constraint_constants
           ; proof_level= Genesis_constants.Proof_level.compiled
           ; genesis_constants
           ; genesis_ledger= (module Test_genesis_ledger)
           ; consensus_constants
           ; protocol_state_with_hash
           ; genesis_proof= compiled_base_proof })]
  in
  Pprintast.top_phrase fmt (Ptop_def structure) ;
  exit 0

let () =
  don't_wait_for (main ()) ;
  never_returns (Scheduler.go ())<|MERGE_RESOLUTION|>--- conflicted
+++ resolved
@@ -91,10 +91,6 @@
   let compiled_values =
     Genesis_proof.create_values
       (module B)
-<<<<<<< HEAD
-      ~proof_level:Full
-=======
->>>>>>> 7b3c9cf6
       { constraint_constants
       ; proof_level= Full
       ; genesis_constants
