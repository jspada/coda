--- conflicted
+++ resolved
@@ -1,12 +1,6 @@
 (executable
  (name gen)
-<<<<<<< HEAD
- (libraries pickles async core crs coda_digestif fold_lib snarky tuple_lib ppxlib group_map
-   chunked_triples)
-=======
- (libraries async core crs coda_digestif fold_lib snarky tuple_lib ppxlib group_map
-   curve_choice)
->>>>>>> 19bb3781
+ (libraries pickles async core crs coda_digestif fold_lib snarky tuple_lib ppxlib group_map)
  (preprocessor_deps ../../../config.mlh)
  (preprocess
   (pps ppx_version ppx_bin_prot ppx_optcomp ppxlib.metaquot))
