open Core_kernel
open Coda_numbers
open Async
open Currency
open Signature_lib
open Mina_base

module type Constants = sig
  [%%versioned:
  module Stable : sig
    module V1 : sig
      type t
    end
  end]

  val create : protocol_constants:Genesis_constants.Protocol.t -> t

  val gc_parameters :
       t
    -> [`Acceptable_network_delay of Length.t]
       * [`Gc_width of Length.t]
       * [`Gc_width_epoch of Length.t]
       * [`Gc_width_slot of Length.t]
       * [`Gc_interval of Length.t]
end

module type Blockchain_state = sig
  module Poly : sig
    [%%versioned:
    module Stable : sig
      module V1 : sig
        type ('staged_ledger_hash, 'snarked_ledger_hash, 'token_id, 'time) t
        [@@deriving sexp]
      end
    end]
  end

  module Value : sig
    [%%versioned:
    module Stable : sig
      module V1 : sig
        type t =
          ( Staged_ledger_hash.t
          , Frozen_ledger_hash.t
          , Token_id.t
          , Block_time.t )
          Poly.t
        [@@deriving sexp]
      end
    end]
  end

  type var =
    ( Staged_ledger_hash.var
    , Frozen_ledger_hash.var
    , Token_id.var
    , Block_time.Unpacked.var )
    Poly.t

  val create_value :
       staged_ledger_hash:Staged_ledger_hash.t
    -> snarked_ledger_hash:Frozen_ledger_hash.t
    -> genesis_ledger_hash:Frozen_ledger_hash.t
    -> snarked_next_available_token:Token_id.t
    -> timestamp:Block_time.t
    -> Value.t

  val staged_ledger_hash :
    ('staged_ledger_hash, _, _, _) Poly.t -> 'staged_ledger_hash

  val snarked_ledger_hash :
    (_, 'frozen_ledger_hash, _, _) Poly.t -> 'frozen_ledger_hash

  val genesis_ledger_hash :
    (_, 'frozen_ledger_hash, _, _) Poly.t -> 'frozen_ledger_hash

  val snarked_next_available_token : (_, _, 'token_id, _) Poly.t -> 'token_id

  val timestamp : (_, _, _, 'time) Poly.t -> 'time
end

module type Protocol_state = sig
  type blockchain_state

  type blockchain_state_var

  type consensus_state

  type consensus_state_var

  module Poly : sig
    [%%versioned:
    module Stable : sig
      module V1 : sig
        type ('state_hash, 'body) t [@@deriving eq, hash, sexp, to_yojson]
      end
    end]
  end

  module Body : sig
    module Poly : sig
      [%%versioned:
      module Stable : sig
        module V1 : sig
          type ('state_hash, 'blockchain_state, 'consensus_state, 'constants) t
          [@@deriving sexp]
        end
      end]
    end

    module Value : sig
      [%%versioned:
      module Stable : sig
        module V1 : sig
          type t =
            ( State_hash.t
            , blockchain_state
            , consensus_state
            , Protocol_constants_checked.Value.Stable.V1.t )
            Poly.Stable.V1.t
          [@@deriving sexp, to_yojson]
        end
      end]
    end

    type var =
      ( State_hash.var
      , blockchain_state_var
      , consensus_state_var
      , Protocol_constants_checked.var )
      Poly.Stable.Latest.t
  end

  module Value : sig
    [%%versioned:
    module Stable : sig
      module V1 : sig
        type t = (State_hash.t, Body.Value.Stable.V1.t) Poly.Stable.V1.t
        [@@deriving sexp, eq, compare]
      end
    end]
  end

  type var = (State_hash.var, Body.var) Poly.t

  val create_value :
       previous_state_hash:State_hash.t
    -> genesis_state_hash:State_hash.t
    -> blockchain_state:blockchain_state
    -> consensus_state:consensus_state
    -> constants:Protocol_constants_checked.Value.t
    -> Value.t

  val previous_state_hash : ('state_hash, _) Poly.t -> 'state_hash

  val body : (_, 'body) Poly.t -> 'body

  val blockchain_state :
    (_, (_, 'blockchain_state, _, _) Body.Poly.t) Poly.t -> 'blockchain_state

  val genesis_state_hash :
    ?state_hash:State_hash.t option -> Value.t -> State_hash.t

  val consensus_state :
    (_, (_, _, 'consensus_state, _) Body.Poly.t) Poly.t -> 'consensus_state

  val constants : (_, (_, _, _, 'constants) Body.Poly.t) Poly.t -> 'constants

  val hash : Value.t -> State_hash.t
end

module type Snark_transition = sig
  type blockchain_state_var

  type consensus_transition_var

  module Poly : sig
    type ('blockchain_state, 'consensus_transition, 'pending_coinbase_update) t
    [@@deriving sexp]
  end

  module Value : sig
    type t [@@deriving sexp]
  end

  type var =
    ( blockchain_state_var
    , consensus_transition_var
    , Pending_coinbase.Update.var )
    Poly.t

  val consensus_transition :
    (_, 'consensus_transition, _) Poly.t -> 'consensus_transition

  val blockchain_state : ('blockchain_state, _, _) Poly.t -> 'blockchain_state
end

module type State_hooks = sig
  type consensus_state

  type consensus_state_var

  type consensus_transition

  type block_data

  type blockchain_state

  type protocol_state

  type protocol_state_var

  type snark_transition_var

  (**
   * Generate a new protocol state and consensus specific transition data
   * for a new transition. Called from the block producer in order to generate
   * a new transition to broadcast to the network. Returns `None` if a new
   * transition cannot be generated.
  *)
  val generate_transition :
       previous_protocol_state:protocol_state
    -> blockchain_state:blockchain_state
    -> current_time:Unix_timestamp.t
    -> block_data:block_data
    -> supercharge_coinbase:bool
<<<<<<< HEAD
    -> snarked_ledger_hash:Coda_base.Frozen_ledger_hash.t
    -> genesis_ledger_hash:Coda_base.Frozen_ledger_hash.t
=======
    -> snarked_ledger_hash:Mina_base.Frozen_ledger_hash.t
    -> genesis_ledger_hash:Mina_base.Frozen_ledger_hash.t
>>>>>>> 4bd89335
    -> supply_increase:Currency.Amount.t
    -> logger:Logger.t
    -> constraint_constants:Genesis_constants.Constraint_constants.t
    -> protocol_state * consensus_transition

  (**
   * Create a constrained, checked var for the next consensus state of
   * a given consensus state and snark transition.
  *)
  val next_state_checked :
       constraint_constants:Genesis_constants.Constraint_constants.t
    -> prev_state:protocol_state_var
    -> prev_state_hash:Mina_base.State_hash.var
    -> snark_transition_var
    -> Currency.Amount.var
    -> ( [`Success of Snark_params.Tick.Boolean.var] * consensus_state_var
       , _ )
       Snark_params.Tick.Checked.t

  val genesis_winner : Public_key.Compressed.t * Private_key.t

  module For_tests : sig
    val gen_consensus_state :
         constraint_constants:Genesis_constants.Constraint_constants.t
      -> constants:Constants.t
      -> gen_slot_advancement:int Quickcheck.Generator.t
      -> (   previous_protocol_state:( protocol_state
                                     , Mina_base.State_hash.t )
                                     With_hash.t
<<<<<<< HEAD
          -> snarked_ledger_hash:Coda_base.Frozen_ledger_hash.t
          -> coinbase_receiver:Public_key.Compressed.t
          -> supercharge_coinbase:bool
=======
          -> snarked_ledger_hash:Mina_base.Frozen_ledger_hash.t
>>>>>>> 4bd89335
          -> consensus_state)
         Quickcheck.Generator.t
  end
end

module type S = sig
  val name : string

  (** Return a string that tells a human what the consensus view of an instant in time is.
    *
    * This is mostly useful for PoStake and other consensus mechanisms that have their own
    * notions of time.
  *)
  val time_hum : constants:Constants.t -> Block_time.t -> string

  module Constants = Constants

  module Configuration : sig
    [%%versioned:
    module Stable : sig
      module V1 : sig
        type t =
          { delta: int
          ; k: int
          ; slots_per_epoch: int
          ; slot_duration: int
          ; epoch_duration: int
          ; genesis_state_timestamp: Block_time.Stable.V1.t
          ; acceptable_network_delay: int }
        [@@deriving yojson, fields]
      end
    end]

    val t :
         constraint_constants:Genesis_constants.Constraint_constants.t
      -> protocol_constants:Genesis_constants.Protocol.t
      -> t
  end

  module Genesis_epoch_data : sig
    module Data : sig
      type t = {ledger: Mina_base.Ledger.t Lazy.t; seed: Mina_base.Epoch_seed.t}
    end

    type tt = {staking: Data.t; next: Data.t option}

    type t = tt option

    val for_unit_tests : t

    val compiled : t
  end

  module Data : sig
    module Local_state : sig
      module Snapshot : sig
        module Ledger_snapshot : sig
          type t =
            | Genesis_epoch_ledger of Mina_base.Ledger.t
            | Ledger_db of Mina_base.Ledger.Db.t

          val close : t -> unit

          val merkle_root : t -> Mina_base.Ledger_hash.t
        end
      end

      type t [@@deriving to_yojson]

      val create :
           Signature_lib.Public_key.Compressed.Set.t
        -> genesis_ledger:Ledger.t Lazy.t
        -> genesis_epoch_data:Genesis_epoch_data.t
        -> epoch_ledger_location:string
        -> ledger_depth:int
        -> genesis_state_hash:State_hash.t
        -> t

      val current_block_production_keys :
        t -> Signature_lib.Public_key.Compressed.Set.t

      val current_epoch_delegatee_table :
           local_state:t
        -> Mina_base.Account.t Mina_base.Account.Index.Table.t
           Public_key.Compressed.Table.t

      val last_epoch_delegatee_table :
           local_state:t
        -> Mina_base.Account.t Mina_base.Account.Index.Table.t
           Public_key.Compressed.Table.t
           option

      val next_epoch_ledger : t -> Snapshot.Ledger_snapshot.t

      val staking_epoch_ledger : t -> Snapshot.Ledger_snapshot.t

      (** Swap in a new set of block production keys and invalidate and/or
          recompute cached data *)
      val block_production_keys_swap :
           constants:Constants.t
        -> t
        -> Signature_lib.Public_key.Compressed.Set.t
        -> Block_time.t
        -> unit
    end

    module Prover_state : sig
      [%%versioned:
      module Stable : sig
        [@@@no_toplevel_latest_type]

        module V1 : sig
          type t
        end
      end]

      type t = Stable.Latest.t [@@deriving to_yojson, sexp]

      val precomputed_handler :
           constraint_constants:Genesis_constants.Constraint_constants.t
        -> genesis_epoch_ledger:Mina_base.Ledger.t Lazy.t
        -> Snark_params.Tick.Handler.t

      val handler :
           t
        -> constraint_constants:Genesis_constants.Constraint_constants.t
        -> pending_coinbase:Mina_base.Pending_coinbase_witness.t
        -> Snark_params.Tick.Handler.t

      val ledger_depth : t -> int
    end

    module Consensus_transition : sig
      module Value : sig
        [%%versioned:
        module Stable : sig
          module V1 : sig
            type t [@@deriving sexp, to_yojson]
          end
        end]
      end

      include Snark_params.Tick.Snarkable.S with type value := Value.t

      val genesis : Value.t
    end

    module Consensus_time : sig
      [%%versioned:
      module Stable : sig
        module V1 : sig
          type t [@@deriving compare, sexp, yojson]
        end
      end]

      val to_string_hum : t -> string

      val to_time : constants:Constants.t -> t -> Block_time.t

      val of_time_exn : constants:Constants.t -> Block_time.t -> t

      (** Gets the corresponding a reasonable consensus time that is considered to be "old" and not accepted by other peers by the consensus mechanism *)
      val get_old : constants:Constants.t -> t -> t

      val to_uint32 : t -> Unsigned.UInt32.t

      val epoch : t -> Unsigned.UInt32.t

      val slot : t -> Unsigned.UInt32.t

      val start_time : constants:Constants.t -> t -> Block_time.t

      val end_time : constants:Constants.t -> t -> Block_time.t

      val to_global_slot : t -> Coda_numbers.Global_slot.t

      val zero : constants:Constants.t -> t
    end

    module Consensus_state : sig
      module Value : sig
        [%%versioned:
        module Stable : sig
          module V1 : sig
            type t [@@deriving hash, eq, compare, sexp, yojson]
          end
        end]

        module For_tests : sig
          val with_global_slot_since_genesis :
            t -> Coda_numbers.Global_slot.t -> t
        end
      end

      type display [@@deriving yojson]

      type var

      val typ :
           constraint_constants:Genesis_constants.Constraint_constants.t
        -> (var, Value.t) Snark_params.Tick.Typ.t

      val negative_one :
           genesis_ledger:Ledger.t Lazy.t
        -> genesis_epoch_data:Genesis_epoch_data.t
        -> constants:Constants.t
        -> constraint_constants:Genesis_constants.Constraint_constants.t
        -> Value.t

      val create_genesis_from_transition :
           negative_one_protocol_state_hash:Mina_base.State_hash.t
        -> consensus_transition:Consensus_transition.Value.t
        -> genesis_ledger:Ledger.t Lazy.t
        -> genesis_epoch_data:Genesis_epoch_data.t
        -> constraint_constants:Genesis_constants.Constraint_constants.t
        -> constants:Constants.t
        -> Value.t

      val create_genesis :
           negative_one_protocol_state_hash:Mina_base.State_hash.t
        -> genesis_ledger:Ledger.t Lazy.t
        -> genesis_epoch_data:Genesis_epoch_data.t
        -> constraint_constants:Genesis_constants.Constraint_constants.t
        -> constants:Constants.t
        -> Value.t

      open Snark_params.Tick

      val var_to_input :
        var -> ((Field.Var.t, Boolean.var) Random_oracle.Input.t, _) Checked.t

      val to_input : Value.t -> (Field.t, bool) Random_oracle.Input.t

      val display : Value.t -> display

      val consensus_time : Value.t -> Consensus_time.t

      val blockchain_length : Value.t -> Length.t

      val block_stake_winner : Value.t -> Public_key.Compressed.t

      val block_creator : Value.t -> Public_key.Compressed.t

      val coinbase_receiver : Value.t -> Public_key.Compressed.t

      val coinbase_receiver_var : var -> Public_key.Compressed.var

      val curr_global_slot_var : var -> Global_slot.Checked.t

      val blockchain_length_var : var -> Length.Checked.t

      val min_window_density_var : var -> Length.Checked.t

      val total_currency_var : var -> Amount.Checked.t

      val staking_epoch_data_var : var -> Mina_base.Epoch_data.var

      val staking_epoch_data : Value.t -> Mina_base.Epoch_data.Value.t

      val next_epoch_data_var : var -> Mina_base.Epoch_data.var

      val next_epoch_data : Value.t -> Mina_base.Epoch_data.Value.t

      val graphql_type :
        unit -> ('ctx, Value.t option) Graphql_async.Schema.typ

      val curr_slot : Value.t -> Slot.t

      val curr_global_slot : Value.t -> Coda_numbers.Global_slot.t

      val global_slot_since_genesis : Value.t -> Coda_numbers.Global_slot.t

      val global_slot_since_genesis_var :
        var -> Coda_numbers.Global_slot.Checked.t

      val is_genesis_state : Value.t -> bool

      val is_genesis_state_var : var -> (Boolean.var, _) Checked.t

      val supercharge_coinbase_var : var -> Boolean.var

      val supercharge_coinbase : Value.t -> bool
    end

    module Block_data : sig
      type t

      val epoch_ledger : t -> Mina_base.Sparse_ledger.t

      val global_slot : t -> Coda_numbers.Global_slot.t

      val prover_state : t -> Prover_state.t

      val global_slot_since_genesis : t -> Coda_numbers.Global_slot.t

      val coinbase_receiver : t -> Public_key.Compressed.t
    end
  end

  module Coinbase_receiver : sig
    (* Producer: block producer receives coinbases
       Other: specified account (with default token) receives coinbases
    *)

    type t = [`Producer | `Other of Public_key.Compressed.t]
  end

  module Hooks : sig
    open Data

    module Rpcs : sig
      include Rpc_intf.Rpc_interface_intf

      val rpc_handlers :
           logger:Logger.t
        -> local_state:Local_state.t
        -> genesis_ledger_hash:Frozen_ledger_hash.t
        -> rpc_handler list

      type query =
        { query:
            'q 'r.    Network_peer.Peer.t -> ('q, 'r) rpc -> 'q
            -> 'r Mina_base.Rpc_intf.rpc_response Deferred.t }
    end

    (* Check whether we are in the genesis epoch *)
    val is_genesis_epoch : constants:Constants.t -> Block_time.t -> bool

    (**
     * Check that a consensus state was received at a valid time.
    *)
    val received_at_valid_time :
         constants:Constants.t
      -> Consensus_state.Value.t
      -> time_received:Unix_timestamp.t
      -> (unit, [`Too_early | `Too_late of int64]) result

    (**
     * Select between two ledger builder controller tips given the consensus
     * states for the two tips. Returns `\`Keep` if the first tip should be
     * kept, or `\`Take` if the second tip should be taken instead.
    *)
    val select :
         constants:Constants.t
      -> existing:(Consensus_state.Value.t, State_hash.t) With_hash.t
      -> candidate:(Consensus_state.Value.t, State_hash.t) With_hash.t
      -> logger:Logger.t
      -> [`Keep | `Take]

    type block_producer_timing =
      [ `Check_again of Unix_timestamp.t
      | `Produce_now of Block_data.t * Public_key.Compressed.t
      | `Produce of Unix_timestamp.t * Block_data.t * Public_key.Compressed.t
      ]

    (**
     * Determine if and when to next produce a block. Either informs the callee
     * to check again at some time in the future, or to schedule block
     * production with some particular keypair at some time in the future, or to
     * produce a block now with some keypair and check again some time in the
     * future.
     *)
    val next_producer_timing :
         constraint_constants:Genesis_constants.Constraint_constants.t
      -> constants:Constants.t
      -> Unix_timestamp.t
      -> Consensus_state.Value.t
      -> local_state:Local_state.t
      -> keypairs:Signature_lib.Keypair.And_compressed_pk.Set.t
      -> coinbase_receiver:Coinbase_receiver.t
      -> logger:Logger.t
      -> block_producer_timing

    (**
     * A hook for managing local state when the locked tip is updated.
     *)
    val frontier_root_transition :
         Consensus_state.Value.t
      -> Consensus_state.Value.t
      -> local_state:Local_state.t
      -> snarked_ledger:Mina_base.Ledger.Db.t
      -> genesis_ledger_hash:Mina_base.Frozen_ledger_hash.t
      -> unit

    (**
     * Indicator of when we should bootstrap
     *)
    val should_bootstrap :
         constants:Constants.t
      -> existing:(Consensus_state.Value.t, State_hash.t) With_hash.t
      -> candidate:(Consensus_state.Value.t, State_hash.t) With_hash.t
      -> logger:Logger.t
      -> bool

    val get_epoch_ledger :
         constants:Constants.t
      -> consensus_state:Consensus_state.Value.t
      -> local_state:Local_state.t
      -> Data.Local_state.Snapshot.Ledger_snapshot.t

    (** Data needed to synchronize the local state. *)
    type local_state_sync [@@deriving to_yojson]

    (**
     * Predicate indicating whether or not the local state requires synchronization.
     *)
    val required_local_state_sync :
         constants:Constants.t
      -> consensus_state:Consensus_state.Value.t
      -> local_state:Local_state.t
      -> local_state_sync Non_empty_list.t option

    (**
     * Synchronize local state over the network.
     *)
    val sync_local_state :
         logger:Logger.t
      -> trust_system:Trust_system.t
      -> local_state:Local_state.t
      -> random_peers:(int -> Network_peer.Peer.t list Deferred.t)
      -> query_peer:Rpcs.query
      -> ledger_depth:int
      -> local_state_sync Non_empty_list.t
      -> unit Deferred.Or_error.t

    module Make_state_hooks
        (Blockchain_state : Blockchain_state)
        (Protocol_state : Protocol_state
                          with type blockchain_state :=
                                      Blockchain_state.Value.t
                           and type blockchain_state_var :=
                                      Blockchain_state.var
                           and type consensus_state := Consensus_state.Value.t
                           and type consensus_state_var := Consensus_state.var)
        (Snark_transition : Snark_transition
                            with type blockchain_state_var :=
                                        Blockchain_state.var
                             and type consensus_transition_var :=
                                        Consensus_transition.var) :
      State_hooks
      with type blockchain_state := Blockchain_state.Value.t
       and type protocol_state := Protocol_state.Value.t
       and type protocol_state_var := Protocol_state.var
       and type snark_transition_var := Snark_transition.var
       and type consensus_state := Consensus_state.Value.t
       and type consensus_state_var := Consensus_state.var
       and type consensus_transition := Consensus_transition.Value.t
       and type block_data := Block_data.t
  end
end<|MERGE_RESOLUTION|>--- conflicted
+++ resolved
@@ -224,13 +224,8 @@
     -> current_time:Unix_timestamp.t
     -> block_data:block_data
     -> supercharge_coinbase:bool
-<<<<<<< HEAD
-    -> snarked_ledger_hash:Coda_base.Frozen_ledger_hash.t
-    -> genesis_ledger_hash:Coda_base.Frozen_ledger_hash.t
-=======
     -> snarked_ledger_hash:Mina_base.Frozen_ledger_hash.t
     -> genesis_ledger_hash:Mina_base.Frozen_ledger_hash.t
->>>>>>> 4bd89335
     -> supply_increase:Currency.Amount.t
     -> logger:Logger.t
     -> constraint_constants:Genesis_constants.Constraint_constants.t
@@ -260,13 +255,9 @@
       -> (   previous_protocol_state:( protocol_state
                                      , Mina_base.State_hash.t )
                                      With_hash.t
-<<<<<<< HEAD
-          -> snarked_ledger_hash:Coda_base.Frozen_ledger_hash.t
+          -> snarked_ledger_hash:Mina_base.Frozen_ledger_hash.t
           -> coinbase_receiver:Public_key.Compressed.t
           -> supercharge_coinbase:bool
-=======
-          -> snarked_ledger_hash:Mina_base.Frozen_ledger_hash.t
->>>>>>> 4bd89335
           -> consensus_state)
          Quickcheck.Generator.t
   end
