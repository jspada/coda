--- conflicted
+++ resolved
@@ -876,50 +876,9 @@
       ; start_checkpoint: 'start_checkpoint
       ; lock_checkpoint: 'lock_checkpoint
       ; length: 'length }
-    [@@deriving sexp, compare, hash, to_yojson]
+    [@@deriving sexp, compare, eq, hash, to_yojson]
   end
 
-<<<<<<< HEAD
-  module Value = struct
-    module Stable = struct
-      module V1 = struct
-        module T = struct
-          type t =
-            ( Epoch_ledger.Value.Stable.V1.t
-            , Epoch_seed.Stable.V1.t
-            , Coda_base.State_hash.Stable.V1.t
-            , Length.Stable.V1.t )
-            Poly.Stable.V1.t
-          [@@deriving sexp, bin_io, eq, compare, hash, to_yojson, version]
-        end
-
-        include T
-        include Module_version.Registration.Make_latest_version (T)
-      end
-
-      module Latest = V1
-
-      module Module_decl = struct
-        let name = "epoch_data_proof_of_stake"
-
-        type latest = Latest.t
-      end
-
-      module Registrar = Module_version.Registration.Make (Module_decl)
-      module Registered_V1 = Registrar.Register (V1)
-    end
-
-    type t =
-      ( Epoch_ledger.Value.Stable.Latest.t
-      , Epoch_seed.Stable.Latest.t
-      , Coda_base.State_hash.Stable.Latest.t
-      , Length.Stable.Latest.t )
-      Poly.t
-    [@@deriving sexp, compare, hash, to_yojson]
-  end
-
-=======
->>>>>>> cf8cff85
   type var =
     ( Epoch_ledger.var
     , Epoch_seed.var
