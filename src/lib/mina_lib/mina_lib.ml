open Core_kernel
open Async
open Unsigned
open Mina_base
open Mina_transition
open Pipe_lib
open Strict_pipe
open Signature_lib
open O1trace
open Otp_lib
open Network_peer
module Archive_client = Archive_client
module Config = Config
module Conf_dir = Conf_dir
module Subscriptions = Coda_subscriptions
module Snark_worker_lib = Snark_worker
module Timeout = Timeout_lib.Core_time

type Structured_log_events.t += Connecting
  [@@deriving register_event {msg= "Coda daemon is connecting"}]

type Structured_log_events.t += Listening
  [@@deriving register_event {msg= "Coda daemon is listening"}]

type Structured_log_events.t += Bootstrapping
  [@@deriving register_event {msg= "Coda daemon is bootstrapping"}]

type Structured_log_events.t += Ledger_catchup
  [@@deriving register_event {msg= "Coda daemon is doing ledger catchup"}]

type Structured_log_events.t += Synced
  [@@deriving register_event {msg= "Coda daemon is synced"}]

type Structured_log_events.t +=
  | Rebroadcast_transition of {state_hash: State_hash.t}
  [@@deriving register_event {msg= "Rebroadcasting $state_hash"}]

exception Snark_worker_error of int

exception Snark_worker_signal_interrupt of Signal.t

(* A way to run a single snark worker for a daemon in a lazy manner. Evaluating
   this lazy value will run the snark worker process. A snark work is
   assigned to a public key. This public key can change throughout the entire time
   the daemon is running *)
type snark_worker =
  { public_key: Public_key.Compressed.t
  ; process: Process.t Ivar.t
  ; kill_ivar: unit Ivar.t }

type processes =
  { prover: Prover.t
  ; verifier: Verifier.t
  ; mutable snark_worker:
      [`On of snark_worker * Currency.Fee.t | `Off of Currency.Fee.t] }

type components =
  { net: Mina_networking.t
  ; transaction_pool: Network_pool.Transaction_pool.t
  ; snark_pool: Network_pool.Snark_pool.t
  ; transition_frontier: Transition_frontier.t option Broadcast_pipe.Reader.t
  ; most_recent_valid_block:
      External_transition.Initial_validated.t Broadcast_pipe.Reader.t }

type pipes =
  { validated_transitions_reader:
      External_transition.Validated.t Strict_pipe.Reader.t
  ; producer_transition_writer:
      (Transition_frontier.Breadcrumb.t, synchronous, unit Deferred.t) Writer.t
  ; external_transitions_writer:
      ( External_transition.t Envelope.Incoming.t
      * Block_time.t
      * Mina_net2.Validation_callback.t )
      Pipe.Writer.t
  ; user_command_input_writer:
      ( User_command_input.t list
        * (   ( Network_pool.Transaction_pool.Resource_pool.Diff.t
              * Network_pool.Transaction_pool.Resource_pool.Diff.Rejected.t )
              Or_error.t
           -> unit)
        * (   Account_id.t
           -> ( [`Min of Mina_base.Account.Nonce.t] * Mina_base.Account.Nonce.t
              , string )
              Result.t)
      , Strict_pipe.synchronous
      , unit Deferred.t )
      Strict_pipe.Writer.t
  ; local_snark_work_writer:
      ( Network_pool.Snark_pool.Resource_pool.Diff.t
        * (   ( Network_pool.Snark_pool.Resource_pool.Diff.t
              * Network_pool.Snark_pool.Resource_pool.Diff.rejected )
              Or_error.t
           -> unit)
      , Strict_pipe.synchronous
      , unit Deferred.t )
      Strict_pipe.Writer.t }

type t =
  { config: Config.t
  ; processes: processes
  ; components: components
  ; initialization_finish_signal: unit Ivar.t
  ; pipes: pipes
  ; wallets: Secrets.Wallets.t
  ; coinbase_receiver: Consensus.Coinbase_receiver.t
  ; block_production_keypairs:
      (Agent.read_write Agent.flag, Keypair.And_compressed_pk.Set.t) Agent.t
  ; snark_job_state: Work_selector.State.t
  ; mutable next_producer_timing: Consensus.Hooks.block_producer_timing option
  ; subscriptions: Coda_subscriptions.t
  ; sync_status: Sync_status.t Mina_incremental.Status.Observer.t
  ; precomputed_block_writer: ([`Path of string] option * [`Log] option) ref
<<<<<<< HEAD
  ; next_epoch_ledger_for_cli:
      (Mina_base.Frozen_ledger_hash.t * Ledger.t) option ref }
=======
  ; block_production_status:
      [`Producing | `Producing_in_ms of float | `Free] ref }
>>>>>>> 358f199c
[@@deriving fields]

let time_controller t = t.config.time_controller

let subscription t = t.subscriptions

let peek_frontier frontier_broadcast_pipe =
  Broadcast_pipe.Reader.peek frontier_broadcast_pipe
  |> Result.of_option
       ~error:
         (Error.of_string
            "Cannot retrieve transition frontier now. Bootstrapping right now.")

let client_port t =
  let {Node_addrs_and_ports.client_port; _} =
    t.config.gossip_net_params.addrs_and_ports
  in
  client_port

(* Get the most recently set public keys  *)
let block_production_pubkeys t : Public_key.Compressed.Set.t =
  let public_keys, _ = Agent.get t.block_production_keypairs in
  Public_key.Compressed.Set.map public_keys ~f:snd

let replace_block_production_keypairs t kps =
  Agent.update t.block_production_keypairs kps

let log_snark_worker_warning t =
  if Option.is_some t.config.snark_coordinator_key then
    [%log' warn t.config.logger]
      "The snark coordinator flag is set; running a snark worker will \
       override the snark coordinator key"

let log_snark_coordinator_warning (config : Config.t) snark_worker =
  if Option.is_some config.snark_coordinator_key then
    match snark_worker with
    | `On _ ->
        [%log' warn config.logger]
          "The snark coordinator key will be ignored because the snark worker \
           key is set "
    | _ ->
        ()

module Snark_worker = struct
  let run_process ~logger ~proof_level client_port kill_ivar num_threads =
    let env =
      Option.map
        ~f:(fun num -> `Extend [("RAYON_NUM_THREADS", string_of_int num)])
        num_threads
    in
    let%map snark_worker_process =
      let our_binary = Sys.executable_name in
      Process.create_exn () ~prog:our_binary ?env
        ~args:
          ( "internal" :: Snark_worker.Intf.command_name
          :: Snark_worker.arguments ~proof_level
               ~daemon_address:
                 (Host_and_port.create ~host:"127.0.0.1" ~port:client_port)
               ~shutdown_on_disconnect:false )
    in
    don't_wait_for
      ( match%bind
          Monitor.try_with (fun () -> Process.wait snark_worker_process)
        with
      | Ok signal_or_error -> (
        match signal_or_error with
        | Ok () ->
            [%log info] "Snark worker process died" ;
            if Ivar.is_full kill_ivar then
              [%log error] "Ivar.fill bug is here!" ;
            Ivar.fill kill_ivar () ;
            Deferred.unit
        | Error (`Exit_non_zero non_zero_error) ->
            [%log fatal]
              !"Snark worker process died with a nonzero error %i"
              non_zero_error ;
            raise (Snark_worker_error non_zero_error)
        | Error (`Signal signal) ->
            [%log fatal]
              !"Snark worker died with signal %{sexp:Signal.t}. Aborting daemon"
              signal ;
            raise (Snark_worker_signal_interrupt signal) )
      | Error exn ->
          [%log info]
            !"Exception when waiting for snark worker process to terminate: \
              $exn"
            ~metadata:[("exn", `String (Exn.to_string exn))] ;
          Deferred.unit ) ;
    [%log trace]
      !"Created snark worker with pid: %i"
      (Pid.to_int @@ Process.pid snark_worker_process) ;
    (* We want these to be printfs so we don't double encode our logs here *)
    Pipe.iter_without_pushback
      (Async.Reader.pipe (Process.stdout snark_worker_process))
      ~f:(fun s -> printf "%s" s)
    |> don't_wait_for ;
    Pipe.iter_without_pushback
      (Async.Reader.pipe (Process.stderr snark_worker_process))
      ~f:(fun s -> printf "%s" s)
    |> don't_wait_for ;
    snark_worker_process

  let start t =
    match t.processes.snark_worker with
    | `On ({process= process_ivar; kill_ivar; _}, _) ->
        [%log' debug t.config.logger] !"Starting snark worker process" ;
        log_snark_worker_warning t ;
        let%map snark_worker_process =
          run_process ~logger:t.config.logger
            ~proof_level:t.config.precomputed_values.proof_level
            t.config.gossip_net_params.addrs_and_ports.client_port kill_ivar
            t.config.snark_worker_config.num_threads
        in
        [%log' debug t.config.logger]
          ~metadata:
            [ ( "snark_worker_pid"
              , `Int (Pid.to_int (Process.pid snark_worker_process)) ) ]
          "Started snark worker process with pid: $snark_worker_pid" ;
        if Ivar.is_full process_ivar then
          [%log' error t.config.logger] "Ivar.fill bug is here!" ;
        Ivar.fill process_ivar snark_worker_process
    | `Off _ ->
        [%log' info t.config.logger]
          !"Attempted to turn on snark worker, but snark worker key is set to \
            none" ;
        Deferred.unit

  let stop ?(should_wait_kill = false) t =
    match t.processes.snark_worker with
    | `On ({public_key= _; process; kill_ivar}, _) ->
        let%bind process = Ivar.read process in
        [%log' info t.config.logger]
          "Killing snark worker process with pid: $snark_worker_pid"
          ~metadata:
            [("snark_worker_pid", `Int (Pid.to_int (Process.pid process)))] ;
        Signal.send_exn Signal.term (`Pid (Process.pid process)) ;
        if should_wait_kill then Ivar.read kill_ivar else Deferred.unit
    | `Off _ ->
        [%log' warn t.config.logger]
          "Attempted to turn off snark worker, but no snark worker was running" ;
        Deferred.unit

  let get_key {processes= {snark_worker; _}; _} =
    match snark_worker with
    | `On ({public_key; _}, _) ->
        Some public_key
    | `Off _ ->
        None

  let replace_key ({processes= {snark_worker; _}; config= {logger; _}; _} as t)
      new_key =
    match (snark_worker, new_key) with
    | `Off _, None ->
        [%log info]
          "Snark work is still not happening since keys snark worker keys are \
           still set to None" ;
        Deferred.unit
    | `Off fee, Some new_key ->
        let process = Ivar.create () in
        let kill_ivar = Ivar.create () in
        t.processes.snark_worker
        <- `On ({public_key= new_key; process; kill_ivar}, fee) ;
        start t
    | `On ({public_key= old; process; kill_ivar}, fee), Some new_key ->
        [%log debug]
          !"Changing snark worker key from $old to $new"
          ~metadata:
            [ ("old", Public_key.Compressed.to_yojson old)
            ; ("new", Public_key.Compressed.to_yojson new_key) ] ;
        t.processes.snark_worker
        <- `On ({public_key= new_key; process; kill_ivar}, fee) ;
        Deferred.unit
    | `On (_, fee), None ->
        let%map () = stop t in
        t.processes.snark_worker <- `Off fee
end

let replace_snark_worker_key = Snark_worker.replace_key

let snark_worker_key = Snark_worker.get_key

let snark_coordinator_key t = t.config.snark_coordinator_key

let stop_snark_worker = Snark_worker.stop

let best_tip_opt t =
  let open Option.Let_syntax in
  let%map frontier =
    Broadcast_pipe.Reader.peek t.components.transition_frontier
  in
  Transition_frontier.best_tip frontier

let transition_frontier t = t.components.transition_frontier

let root_length_opt t =
  let open Option.Let_syntax in
  let%map frontier =
    Broadcast_pipe.Reader.peek t.components.transition_frontier
  in
  Transition_frontier.root_length frontier

let best_staged_ledger_opt t =
  let open Option.Let_syntax in
  let%map tip = best_tip_opt t in
  Transition_frontier.Breadcrumb.staged_ledger tip

let best_protocol_state_opt t =
  let open Option.Let_syntax in
  let%map tip = best_tip_opt t in
  Transition_frontier.Breadcrumb.protocol_state tip

let best_ledger_opt t =
  let open Option.Let_syntax in
  let%map staged_ledger = best_staged_ledger_opt t in
  Staged_ledger.ledger staged_ledger

let compose_of_option f =
  Fn.compose
    (Option.value_map ~default:`Bootstrapping ~f:(fun x -> `Active x))
    f

let best_tip = compose_of_option best_tip_opt

let root_length = compose_of_option root_length_opt

let active_or_bootstrapping =
  compose_of_option (fun t ->
      Option.bind
        (Broadcast_pipe.Reader.peek t.components.transition_frontier)
        ~f:(Fn.const (Some ())) )

(* This is a hack put in place to deal with nodes getting stuck
   in Offline states, that is, not receiving blocks for an extended period.

   To address this, we restart the libp2p helper when we become offline. *)
let next_helper_restart = ref None

let create_sync_status_observer ~logger ~is_seed ~demo_mode ~net
    ~transition_frontier_and_catchup_signal_incr ~online_status_incr
    ~first_connection_incr ~first_message_incr =
  let open Mina_incremental.Status in
  let restart_delay = Time.Span.of_min 5. in
  let incremental_status =
    map4 online_status_incr transition_frontier_and_catchup_signal_incr
      first_connection_incr first_message_incr
      ~f:(fun online_status active_status first_connection first_message ->
        (* Always be synced in demo mode, we don't expect peers to connect to us *)
        if demo_mode then `Synced
        else
          match online_status with
          | `Offline ->
              ( match !next_helper_restart with
              | None ->
                  next_helper_restart :=
                    Some
                      (Async.Clock.Event.run_after restart_delay
                         (fun () ->
                           Mina_networking.restart_helper net ;
                           next_helper_restart := None )
                         ())
              | Some _ ->
                  () ) ;
              if `Empty = first_connection then (
                [%str_log info] Connecting ;
                `Connecting )
              else if `Empty = first_message then (
                [%str_log info] Listening ;
                `Listening )
              else `Offline
          | `Online -> (
              Option.iter !next_helper_restart ~f:(fun e ->
                  Async.Clock.Event.abort_if_possible e () ) ;
              next_helper_restart := None ;
              match active_status with
              | None ->
                  let logger = Logger.create () in
                  [%str_log info] Bootstrapping ;
                  `Bootstrap
              | Some (_, catchup_jobs) ->
                  let logger = Logger.create () in
                  if catchup_jobs > 0 then (
                    [%str_log info] Ledger_catchup ;
                    `Catchup )
                  else (
                    [%str_log info] Synced ;
                    `Synced ) ) )
  in
  let observer = observe incremental_status in
  (* monitor coda status and shutdown node if offline for too long (unless we are a seed node) *)
  ( if not is_seed then
    let offline_shutdown_timeout_duration = Time.Span.of_min 15.0 in
    let shutdown_timeout = ref None in
    let shutdown _ =
      Mina_user_error.raisef "Node has been offline for %s; shutting down"
        (Time.Span.to_string_hum offline_shutdown_timeout_duration)
    in
    let start_shutdown_timeout () =
      match !shutdown_timeout with
      | Some _ ->
          ()
      | None ->
          shutdown_timeout :=
            Some
              (Timeout.create () offline_shutdown_timeout_duration ~f:shutdown)
    in
    let stop_shutdown_timeout () =
      match !shutdown_timeout with
      | Some timeout ->
          Timeout.cancel () timeout () ;
          shutdown_timeout := None
      | None ->
          ()
    in
    let handle_status_change status =
      if status = `Offline then start_shutdown_timeout ()
      else stop_shutdown_timeout ()
    in
    Observer.on_update_exn observer ~f:(function
      | Initialized value ->
          handle_status_change value
      | Changed (_, value) ->
          handle_status_change value
      | Invalidated ->
          () ) ) ;
  (* recompute coda status on an interval *)
  stabilize () ;
  every (Time.Span.of_sec 15.0) ~stop:(never ()) stabilize ;
  observer

let sync_status t = t.sync_status

let visualize_frontier ~filename =
  compose_of_option
  @@ fun t ->
  let open Option.Let_syntax in
  let%map frontier =
    Broadcast_pipe.Reader.peek t.components.transition_frontier
  in
  Transition_frontier.visualize ~filename frontier

let best_staged_ledger = compose_of_option best_staged_ledger_opt

let best_protocol_state = compose_of_option best_protocol_state_opt

let best_ledger = compose_of_option best_ledger_opt

let get_ledger t state_hash_opt =
  let open Deferred.Or_error.Let_syntax in
  let%bind state_hash =
    Option.value_map state_hash_opt ~f:Deferred.Or_error.return
      ~default:
        ( match best_tip t with
        | `Active bc ->
            Deferred.Or_error.return (Frontier_base.Breadcrumb.state_hash bc)
        | `Bootstrapping ->
            Deferred.Or_error.error_string
              "get_ledger: can't get staged ledger hash while bootstrapping" )
  in
  let%bind frontier =
    Deferred.return (t.components.transition_frontier |> peek_frontier)
  in
  match
    List.find_map (Transition_frontier.all_breadcrumbs frontier) ~f:(fun b ->
        let staged_ledger = Transition_frontier.Breadcrumb.staged_ledger b in
        if
          State_hash.equal
            (Transition_frontier.Breadcrumb.state_hash b)
            state_hash
        then Some (Ledger.to_list (Staged_ledger.ledger staged_ledger))
        else None )
  with
  | Some x ->
      Deferred.Or_error.return x
  | None ->
      Deferred.Or_error.error_string
        "get_ledger: state hash not found in transition frontier"

let get_account t aid =
  let open Participating_state.Let_syntax in
  let%map ledger = best_ledger t in
  let open Option.Let_syntax in
  let%bind loc = Ledger.location_of_account ledger aid in
  Ledger.get ledger loc

let get_inferred_nonce_from_transaction_pool_and_ledger t
    (account_id : Account_id.t) =
  let transaction_pool = t.components.transaction_pool in
  let resource_pool =
    Network_pool.Transaction_pool.resource_pool transaction_pool
  in
  let pooled_transactions =
    Network_pool.Transaction_pool.Resource_pool.all_from_account resource_pool
      account_id
  in
  let txn_pool_nonce =
    let nonces =
      List.map pooled_transactions
        ~f:
          (Fn.compose User_command.nonce_exn
             Transaction_hash.User_command_with_valid_signature.command)
    in
    (* The last nonce gives us the maximum nonce in the transaction pool *)
    List.last nonces
  in
  match txn_pool_nonce with
  | Some nonce ->
      Participating_state.Option.return (Account.Nonce.succ nonce)
  | None ->
      let open Participating_state.Option.Let_syntax in
      let%map account = get_account t account_id in
      account.Account.Poly.nonce

let snark_job_state t = t.snark_job_state

let add_block_subscriber t public_key =
  Coda_subscriptions.add_block_subscriber t.subscriptions public_key

let add_payment_subscriber t public_key =
  Coda_subscriptions.add_payment_subscriber t.subscriptions public_key

let transaction_pool t = t.components.transaction_pool

let snark_pool t = t.components.snark_pool

let peers t = Mina_networking.peers t.components.net

let initial_peers t = Mina_networking.initial_peers t.components.net

let snark_work_fee t =
  match t.processes.snark_worker with `On (_, fee) -> fee | `Off fee -> fee

let set_snark_work_fee t new_fee =
  t.processes.snark_worker
  <- ( match t.processes.snark_worker with
     | `On (config, _) ->
         `On (config, new_fee)
     | `Off _ ->
         `Off new_fee )

let top_level_logger t = t.config.logger

let most_recent_valid_transition t = t.components.most_recent_valid_block

let staged_ledger_ledger_proof t =
  let open Option.Let_syntax in
  let%bind sl = best_staged_ledger_opt t in
  Staged_ledger.current_ledger_proof sl

let validated_transitions t = t.pipes.validated_transitions_reader

module Root_diff = struct
  [%%versioned
  module Stable = struct
    module V1 = struct
      type t =
        { commands: User_command.Stable.V1.t With_status.Stable.V1.t list
        ; root_length: int }

      let to_latest = Fn.id
    end
  end]
end

let initialization_finish_signal t = t.initialization_finish_signal

(* TODO: this is a bad pattern for two reasons:
 *   - uses an abstraction leak to patch new functionality instead of making a new extension
 *   - every call to this function will create a new, unique pipe with it's own thread for transfering
 *     items from the identity extension with no route for termination
*)
let root_diff t =
  let root_diff_reader, root_diff_writer =
    Strict_pipe.create ~name:"root diff"
      (Buffered (`Capacity 30, `Overflow Crash))
  in
  trace_recurring_task "root diff pipe reader" (fun () ->
      let open Root_diff.Stable.Latest in
      let length_of_breadcrumb =
        Fn.compose Unsigned.UInt32.to_int
          Transition_frontier.Breadcrumb.blockchain_length
      in
      Broadcast_pipe.Reader.iter t.components.transition_frontier ~f:(function
        | None ->
            Deferred.unit
        | Some frontier ->
            let root = Transition_frontier.root frontier in
            Strict_pipe.Writer.write root_diff_writer
              { commands=
                  List.map
                    (Transition_frontier.Breadcrumb.commands root)
                    ~f:(With_status.map ~f:User_command.forget_check)
              ; root_length= length_of_breadcrumb root } ;
            Broadcast_pipe.Reader.iter
              Transition_frontier.(
                Extensions.(get_view_pipe (extensions frontier) Identity))
              ~f:
                (Deferred.List.iter ~f:(function
                  | Transition_frontier.Diff.Full.With_mutant.E (New_node _, _)
                    ->
                      Deferred.unit
                  | Transition_frontier.Diff.Full.With_mutant.E
                      (Best_tip_changed _, _) ->
                      Deferred.unit
                  | Transition_frontier.Diff.Full.With_mutant.E
                      (Root_transitioned {new_root; _}, _) ->
                      let root_hash =
                        Transition_frontier.Root_data.Limited.hash new_root
                      in
                      let new_root_breadcrumb =
                        Transition_frontier.(find_exn frontier root_hash)
                      in
                      Strict_pipe.Writer.write root_diff_writer
                        { commands=
                            Transition_frontier.Breadcrumb.commands
                              new_root_breadcrumb
                            |> List.map
                                 ~f:
                                   (With_status.map
                                      ~f:User_command.forget_check)
                        ; root_length= length_of_breadcrumb new_root_breadcrumb
                        } ;
                      Deferred.unit )) ) ) ;
  root_diff_reader

let dump_tf t =
  peek_frontier t.components.transition_frontier
  |> Or_error.map ~f:Transition_frontier.visualize_to_string

(** The [best_path coda] is the list of state hashes from the root to the best_tip in the transition frontier. It includes the root hash and the hash *)
let best_path t =
  let open Option.Let_syntax in
  let%map tf = Broadcast_pipe.Reader.peek t.components.transition_frontier in
  let bt = Transition_frontier.best_tip tf in
  List.cons
    Transition_frontier.(root tf |> Breadcrumb.state_hash)
    (Transition_frontier.hash_path tf bt)

let best_chain ?max_length t =
  let open Option.Let_syntax in
  let%map frontier =
    Broadcast_pipe.Reader.peek t.components.transition_frontier
  in
  let best_tip_path = Transition_frontier.best_tip_path ?max_length frontier in
  match max_length with
  | Some max_length when max_length <= List.length best_tip_path ->
      (* The [best_tip_path] has already been truncated to the correct length,
       we skip adding the root to stay below the maximum.
    *)
      best_tip_path
  | _ ->
      Transition_frontier.root frontier :: best_tip_path

let request_work t =
  let (module Work_selection_method) = t.config.work_selection_method in
  let fee = snark_work_fee t in
  let instances_opt =
    Work_selection_method.work ~logger:t.config.logger ~fee
      ~snark_pool:(snark_pool t) (snark_job_state t)
  in
  Option.map instances_opt ~f:(fun instances ->
      {Snark_work_lib.Work.Spec.instances; fee} )

let work_selection_method t = t.config.work_selection_method

let add_work t (work : Snark_worker_lib.Work.Result.t) =
  let (module Work_selection_method) = t.config.work_selection_method in
  let update_metrics () =
    let snark_pool = snark_pool t in
    let fee_opt =
      Option.map (snark_worker_key t) ~f:(fun _ -> snark_work_fee t)
    in
    let pending_work =
      Work_selection_method.pending_work_statements ~snark_pool ~fee_opt
        t.snark_job_state
      |> List.length
    in
    Mina_metrics.(
      Gauge.set Snark_work.pending_snark_work (Int.to_float pending_work))
  in
  let spec = work.spec.instances in
  let cb _ =
    (* remove it from seen jobs after attempting to adding it to the pool to avoid this work being reassigned
     * If the diff is accepted then remove it from the seen jobs.
     * If not then the work should have already been in the pool with a lower fee or the statement isn't referenced anymore or any other error. In any case remove it from the seen jobs so that it can be picked up if needed *)
    Work_selection_method.remove t.snark_job_state spec
  in
  let _ = Or_error.try_with (fun () -> update_metrics ()) in
  Strict_pipe.Writer.write t.pipes.local_snark_work_writer
    (Network_pool.Snark_pool.Resource_pool.Diff.of_result work, cb)
  |> Deferred.don't_wait_for

let add_transactions t (uc_inputs : User_command_input.t list) =
  let result_ivar = Ivar.create () in
  let get_current_nonce aid =
    match
      Participating_state.active
        (get_inferred_nonce_from_transaction_pool_and_ledger t aid)
      |> Option.join
    with
    | None ->
        Error
          "Couldn't infer nonce for transaction from specified `sender` since \
           `sender` is not in the ledger or sent a transaction in transaction \
           pool."
    | Some nonce ->
        let ledger_nonce =
          Participating_state.active (get_account t aid)
          |> Option.join
          |> Option.map ~f:(fun {Account.Poly.nonce; _} -> nonce)
          |> Option.value ~default:nonce
        in
        Ok (`Min ledger_nonce, nonce)
  in
  Strict_pipe.Writer.write t.pipes.user_command_input_writer
    ( uc_inputs
    , ( if Ivar.is_full result_ivar then
          [%log' error t.config.logger] "Ivar.fill bug is here!" ;
        Ivar.fill result_ivar )
    , get_current_nonce )
  |> Deferred.don't_wait_for ;
  Ivar.read result_ivar

let next_producer_timing t = t.next_producer_timing

let staking_ledger t =
  let open Option.Let_syntax in
  let consensus_constants = t.config.precomputed_values.consensus_constants in
  let%map transition_frontier =
    Broadcast_pipe.Reader.peek t.components.transition_frontier
  in
  let consensus_state =
    Transition_frontier.Breadcrumb.consensus_state
      (Transition_frontier.best_tip transition_frontier)
  in
  let local_state = t.config.consensus_local_state in
  Consensus.Hooks.get_epoch_ledger ~constants:consensus_constants
    ~consensus_state ~local_state
  |> Consensus.Data.Local_state.Snapshot.Ledger_snapshot.ledger_mask

let next_epoch_ledger t ~unfinalized =
  let open Option.Let_syntax in
  let%bind frontier =
    Broadcast_pipe.Reader.peek t.components.transition_frontier
  in
  let root = Transition_frontier.root frontier in
  let root_hash = Transition_frontier.Breadcrumb.state_hash root in
  let root_epoch =
    Transition_frontier.Breadcrumb.consensus_state root
    |> Consensus.Data.Consensus_state.epoch_count
  in
  let best_tip = Transition_frontier.best_tip frontier in
  let best_tip_epoch =
    Transition_frontier.Breadcrumb.consensus_state best_tip
    |> Consensus.Data.Consensus_state.epoch_count
  in
  if Mina_numbers.Length.equal root_epoch best_tip_epoch then (
    t.next_epoch_ledger_for_cli := None ;
    Some
      ( Consensus.Data.Local_state.next_epoch_ledger
          t.config.consensus_local_state
      |> Consensus.Data.Local_state.Snapshot.Ledger_snapshot.ledger_mask ) )
  else if Mina_numbers.Length.(equal (succ root_epoch) best_tip_epoch) then
    (*No blocks in the new epoch is finalized yet, return the unfinalized epoch ledger*)
    let get_epoch_ledger () =
      let chain = Sync_handler.best_tip_path ~frontier in
      let root_snarked_ledger_mask =
        Ledger.of_database (Transition_frontier.root_snarked_ledger frontier)
      in
      List.iter chain ~f:(fun state_hash ->
          if not (State_hash.equal state_hash root_hash) then
            let breadcrumb =
              Transition_frontier.find_exn frontier state_hash
            in
            let epoch =
              Transition_frontier.Breadcrumb.consensus_state breadcrumb
              |> Consensus.Data.Consensus_state.epoch_count
            in
            if
              Mina_numbers.Length.equal epoch root_epoch
              && Transition_frontier.Breadcrumb.just_emitted_a_proof breadcrumb
            then
              Non_empty_list.iter
                (Option.value_exn
                   (Staged_ledger.proof_txns_with_state_hashes
                      (Transition_frontier.Breadcrumb.staged_ledger breadcrumb)))
                ~f:(fun (txn, state_hash) ->
                  (*Validate transactions against the protocol state associated with the transaction*)
                  let txn_state_view =
                    Transition_frontier.find_protocol_state frontier state_hash
                    |> Option.value_exn |> Mina_state.Protocol_state.body
                    |> Mina_state.Protocol_state.Body.view
                  in
                  ignore
                    (Or_error.ok_exn
                       (Ledger.apply_transaction
                          ~constraint_constants:
                            t.config.precomputed_values.constraint_constants
                          ~txn_state_view root_snarked_ledger_mask txn.data))
                  ) ) ;
      t.next_epoch_ledger_for_cli :=
        Some
          ( Ledger.merkle_root root_snarked_ledger_mask
          , root_snarked_ledger_mask ) ;
      Some root_snarked_ledger_mask
    in
    if unfinalized then
      match !(t.next_epoch_ledger_for_cli) with
      | Some (hash, ledger) ->
          let next_epoch_ledger_hash =
            let epoch_data =
              Transition_frontier.Breadcrumb.consensus_state best_tip
              |> Consensus.Data.Consensus_state.next_epoch_data
            in
            epoch_data.ledger.hash
          in
          if Mina_base.Frozen_ledger_hash.equal next_epoch_ledger_hash hash
          then Some ledger
          else get_epoch_ledger ()
      | None ->
          get_epoch_ledger ()
    else None
  else None

let find_delegators table pk =
  Option.value_map
    (Public_key.Compressed.Table.find table pk)
    ~default:[] ~f:Mina_base.Account.Index.Table.data

let current_epoch_delegators t ~pk =
  let open Option.Let_syntax in
  let%map _transition_frontier =
    Broadcast_pipe.Reader.peek t.components.transition_frontier
  in
  let current_epoch_delegatee_table =
    Consensus.Data.Local_state.current_epoch_delegatee_table
      ~local_state:t.config.consensus_local_state
  in
  find_delegators current_epoch_delegatee_table pk

let last_epoch_delegators t ~pk =
  let open Option.Let_syntax in
  let%bind _transition_frontier =
    Broadcast_pipe.Reader.peek t.components.transition_frontier
  in
  let%map last_epoch_delegatee_table =
    Consensus.Data.Local_state.last_epoch_delegatee_table
      ~local_state:t.config.consensus_local_state
  in
  find_delegators last_epoch_delegatee_table pk

let perform_compaction t =
  match Mina_compile_config.compaction_interval_ms with
  | None ->
      ()
  | Some compaction_interval_compiled ->
      let slot_duration_ms =
        let leeway = 1000 in
        t.config.precomputed_values.constraint_constants
          .block_window_duration_ms + leeway
      in
      let expected_time_for_compaction =
        match Sys.getenv "MINA_COMPACTION_MS" with
        | Some ms ->
            Float.of_string ms
        | None ->
            6000.
      in
      let span ?(incr = 0.) ms =
        Float.(of_int ms +. incr) |> Time.Span.of_ms
      in
      let interval_configured =
        match Sys.getenv "MINA_COMPACTION_INTERVAL_MS" with
        | Some ms ->
            Time.Span.of_ms (Float.of_string ms)
        | None ->
            span compaction_interval_compiled
      in
      if Time.Span.(interval_configured <= of_ms expected_time_for_compaction)
      then (
        [%log' fatal t.config.logger]
          "Time between compactions %f should be greater than the expected \
           time for compaction %f"
          (Time.Span.to_ms interval_configured)
          expected_time_for_compaction ;
        failwith
          (sprintf
             "Time between compactions %f should be greater than the expected \
              time for compaction %f"
             (Time.Span.to_ms interval_configured)
             expected_time_for_compaction) ) ;
      let call_compact () =
        let start = Time.now () in
        Gc.compact () ;
        let span = Time.diff (Time.now ()) start in
        [%log' debug t.config.logger]
          ~metadata:[("time", `Float (Time.Span.to_ms span))]
          "Gc.compact took $time ms"
      in
      let rec perform interval =
        upon (after interval) (fun () ->
            match !(t.block_production_status) with
            | `Free ->
                call_compact () ;
                perform interval_configured
            | `Producing ->
                perform (span slot_duration_ms)
            | `Producing_in_ms ms ->
                if ms < expected_time_for_compaction then
                  (*too close to block production; perform compaction after block production*)
                  perform (span slot_duration_ms ~incr:ms)
                else (
                  call_compact () ;
                  perform interval_configured ) )
      in
      perform interval_configured

let start t =
  let set_next_producer_timing timing =
    let block_production_status =
      match timing with
      | `Check_again _ ->
          `Free
      | `Produce_now _ ->
          `Producing
      | `Produce (time, _, _) ->
          `Producing_in_ms (Int64.to_float time)
    in
    t.block_production_status := block_production_status ;
    t.next_producer_timing <- Some timing
  in
  Block_producer.run ~logger:t.config.logger ~verifier:t.processes.verifier
    ~set_next_producer_timing ~prover:t.processes.prover
    ~trust_system:t.config.trust_system
    ~transaction_resource_pool:
      (Network_pool.Transaction_pool.resource_pool
         t.components.transaction_pool)
    ~get_completed_work:
      (Network_pool.Snark_pool.get_completed_work t.components.snark_pool)
    ~time_controller:t.config.time_controller
    ~keypairs:(Agent.read_only t.block_production_keypairs)
    ~coinbase_receiver:t.coinbase_receiver
    ~consensus_local_state:t.config.consensus_local_state
    ~frontier_reader:t.components.transition_frontier
    ~transition_writer:t.pipes.producer_transition_writer
    ~log_block_creation:t.config.log_block_creation
    ~precomputed_values:t.config.precomputed_values ;
  perform_compaction t ;
  Snark_worker.start t

let start_with_precomputed_blocks t blocks =
  let%bind () =
    Block_producer.run_precomputed ~logger:t.config.logger
      ~verifier:t.processes.verifier ~trust_system:t.config.trust_system
      ~time_controller:t.config.time_controller
      ~frontier_reader:t.components.transition_frontier
      ~transition_writer:t.pipes.producer_transition_writer
      ~precomputed_values:t.config.precomputed_values
      ~precomputed_blocks:blocks
  in
  start t

let create ?wallets (config : Config.t) =
  let catchup_mode = if config.super_catchup then `Super else `Normal in
  let constraint_constants = config.precomputed_values.constraint_constants in
  let consensus_constants = config.precomputed_values.consensus_constants in
  let monitor = Option.value ~default:(Monitor.create ()) config.monitor in
  Async.Scheduler.within' ~monitor (fun () ->
      trace "coda" (fun () ->
          let%bind prover =
            Monitor.try_with
              ~rest:
                (`Call
                  (fun exn ->
                    [%log' warn config.logger]
                      "unhandled exception from daemon-side prover server: $exn"
                      ~metadata:[("exn", `String (Exn.to_string_mach exn))] ))
              (fun () ->
                trace "prover" (fun () ->
                    Prover.create ~logger:config.logger
                      ~proof_level:config.precomputed_values.proof_level
                      ~constraint_constants ~pids:config.pids
                      ~conf_dir:config.conf_dir ) )
            >>| Result.ok_exn
          in
          let%bind verifier =
            Monitor.try_with
              ~rest:
                (`Call
                  (fun exn ->
                    [%log' warn config.logger]
                      "unhandled exception from daemon-side verifier server: \
                       $exn"
                      ~metadata:[("exn", `String (Exn.to_string_mach exn))] ))
              (fun () ->
                trace "verifier" (fun () ->
                    Verifier.create ~logger:config.logger
                      ~proof_level:config.precomputed_values.proof_level
                      ~pids:config.pids ~conf_dir:(Some config.conf_dir) ) )
            >>| Result.ok_exn
          in
          let snark_worker =
            Option.value_map
              config.snark_worker_config.initial_snark_worker_key
              ~default:(`Off config.snark_work_fee) ~f:(fun public_key ->
                `On
                  ( { public_key
                    ; process= Ivar.create ()
                    ; kill_ivar= Ivar.create () }
                  , config.snark_work_fee ) )
          in
          log_snark_coordinator_warning config snark_worker ;
          Protocol_version.set_current config.initial_protocol_version ;
          Protocol_version.set_proposed_opt
            config.proposed_protocol_version_opt ;
          let external_transitions_reader, external_transitions_writer =
            let log_rate_limiter_occasionally rl =
              let t = Time.Span.of_min 1. in
              every t (fun () ->
                  [%log' debug config.logger]
                    ~metadata:
                      [("rate_limiter", Network_pool.Rate_limiter.summary rl)]
                    !"new_block $rate_limiter" )
            in
            let rl =
              Network_pool.Rate_limiter.create
                ~capacity:
                  ( (* Max of 20 transitions per slot per peer. *)
                    20
                  , `Per
                      (Block_time.Span.to_time_span
                         consensus_constants.slot_duration_ms) )
            in
            log_rate_limiter_occasionally rl ;
            let r, w = Strict_pipe.create Synchronous in
            ( Strict_pipe.Reader.filter_map r ~f:(fun ((e, _, cb) as x) ->
                  let sender = Envelope.Incoming.sender e in
                  match
                    Network_pool.Rate_limiter.add rl sender ~now:(Time.now ())
                      ~score:1
                  with
                  | `Capacity_exceeded ->
                      [%log' warn config.logger]
                        "$sender has sent many blocks. This is very unusual."
                        ~metadata:[("sender", Envelope.Sender.to_yojson sender)] ;
                      Mina_net2.Validation_callback.fire_if_not_already_fired
                        cb `Reject ;
                      None
                  | `Within_capacity ->
                      Some x )
            , w )
          in
          let producer_transition_reader, producer_transition_writer =
            Strict_pipe.create Synchronous
          in
          let frontier_broadcast_pipe_r, frontier_broadcast_pipe_w =
            Broadcast_pipe.create None
          in
          Exit_handlers.register_async_shutdown_handler ~logger:config.logger
            ~description:"Close transition frontier, if exists" (fun () ->
              match Broadcast_pipe.Reader.peek frontier_broadcast_pipe_r with
              | None ->
                  Deferred.unit
              | Some frontier ->
                  Transition_frontier.close ~loc:__LOC__ frontier ) ;
          let handle_request name ~f query_env =
            trace_recurring name (fun () ->
                let input = Envelope.Incoming.data query_env in
                Deferred.return
                @@
                let open Option.Let_syntax in
                let%bind frontier =
                  Broadcast_pipe.Reader.peek frontier_broadcast_pipe_r
                in
                f ~frontier input )
          in
          (* knot-tying hacks so we can pass a get_telemetry function before net, Mina_lib.t created *)
          let net_ref = ref None in
          let sync_status_ref = ref None in
          let get_telemetry_data _env =
            let node_ip_addr =
              config.gossip_net_params.addrs_and_ports.external_ip
            in
            let peer_opt = config.gossip_net_params.addrs_and_ports.peer in
            let node_peer_id =
              Option.value_map peer_opt ~default:"<UNKNOWN>" ~f:(fun peer ->
                  peer.peer_id )
            in
            if config.disable_telemetry then
              Deferred.return
              @@ Error
                   (Error.of_string
                      (sprintf
                         !"Node with IP address=%{sexp: Unix.Inet_addr.t}, \
                           peer ID=%s, telemetry is disabled"
                         node_ip_addr node_peer_id))
            else
              match !net_ref with
              | None ->
                  (* should be unreachable; without a network, we wouldn't receive this RPC call *)
                  [%log' info config.logger]
                    "Network not instantiated when telemetry data requested" ;
                  Deferred.return
                  @@ Error
                       (Error.of_string
                          (sprintf
                             !"Node with IP address=%{sexp: \
                               Unix.Inet_addr.t}, peer ID=%s, network not \
                               instantiated when telemetry data requested"
                             node_ip_addr node_peer_id))
              | Some net ->
                  let protocol_state_hash, k_block_hashes_and_timestamps =
                    match
                      Broadcast_pipe.Reader.peek frontier_broadcast_pipe_r
                    with
                    | None ->
                        ( config.precomputed_values.protocol_state_with_hash
                            .hash
                        , [] )
                    | Some frontier ->
                        let protocol_state_hash =
                          let tip = Transition_frontier.best_tip frontier in
                          let state =
                            Transition_frontier.Breadcrumb.protocol_state tip
                          in
                          Mina_state.Protocol_state.hash state
                        in
                        let k_breadcrumbs =
                          Transition_frontier.root frontier
                          :: Transition_frontier.best_tip_path frontier
                        in
                        let k_block_hashes_and_timestamps =
                          List.map k_breadcrumbs ~f:(fun bc ->
                              ( Transition_frontier.Breadcrumb.state_hash bc
                              , Option.value_map
                                  (Transition_frontier.Breadcrumb
                                   .transition_receipt_time bc)
                                  ~default:"no timestamp available"
                                  ~f:
                                    (Time.to_string_iso8601_basic
                                       ~zone:Time.Zone.utc) ) )
                        in
                        (protocol_state_hash, k_block_hashes_and_timestamps)
                  in
                  let%bind peers = Mina_networking.peers net in
                  let open Deferred.Or_error.Let_syntax in
                  let%map sync_status =
                    match !sync_status_ref with
                    | None ->
                        Deferred.return (Ok `Offline)
                    | Some status ->
                        Deferred.return
                          (Mina_incremental.Status.Observer.value status)
                  in
                  let block_producers =
                    config.initial_block_production_keypairs
                    |> Keypair.Set.to_list
                    |> List.map ~f:(fun {Keypair.public_key; _} ->
                           Public_key.compress public_key )
                  in
                  let ban_statuses =
                    Trust_system.Peer_trust.peer_statuses config.trust_system
                  in
                  let git_commit = Mina_version.commit_id_short in
                  let uptime_minutes =
                    let now = Time.now () in
                    let minutes_float =
                      Time.diff now config.start_time |> Time.Span.to_min
                    in
                    (* if rounding fails, just convert *)
                    Option.value_map
                      (Float.iround_nearest minutes_float)
                      ~f:Fn.id
                      ~default:(Float.to_int minutes_float)
                  in
                  Mina_networking.Rpcs.Get_telemetry_data.Telemetry_data.
                    { node_ip_addr
                    ; node_peer_id
                    ; sync_status
                    ; peers
                    ; block_producers
                    ; protocol_state_hash
                    ; ban_statuses
                    ; k_block_hashes_and_timestamps
                    ; git_commit
                    ; uptime_minutes }
          in
          let get_some_initial_peers _ =
            match !net_ref with
            | None ->
                (* should be unreachable; without a network, we wouldn't receive this RPC call *)
                [%log' error config.logger]
                  "Network not instantiated when initial peers requested" ;
                Deferred.return []
            | Some net ->
                Mina_networking.peers net
          in
          let%bind net =
            Mina_networking.create config.net_config ~get_some_initial_peers
              ~get_staged_ledger_aux_and_pending_coinbases_at_hash:
                (fun query_env ->
                trace_recurring
                  "get_staged_ledger_aux_and_pending_coinbases_at_hash"
                  (fun () ->
                    let input = Envelope.Incoming.data query_env in
                    Deferred.return
                    @@
                    let open Option.Let_syntax in
                    let%bind frontier =
                      Broadcast_pipe.Reader.peek frontier_broadcast_pipe_r
                    in
                    let%map ( scan_state
                            , expected_merkle_root
                            , pending_coinbases
                            , protocol_states ) =
                      Sync_handler
                      .get_staged_ledger_aux_and_pending_coinbases_at_hash
                        ~frontier input
                    in
                    let staged_ledger_hash =
                      Staged_ledger_hash.of_aux_ledger_and_coinbase_hash
                        (Staged_ledger.Scan_state.hash scan_state)
                        expected_merkle_root pending_coinbases
                    in
                    [%log' debug config.logger]
                      ~metadata:
                        [ ( "staged_ledger_hash"
                          , Staged_ledger_hash.to_yojson staged_ledger_hash )
                        ]
                      "sending scan state and pending coinbase" ;
                    ( scan_state
                    , expected_merkle_root
                    , pending_coinbases
                    , protocol_states ) ) )
              ~answer_sync_ledger_query:(fun query_env ->
                let open Deferred.Or_error.Let_syntax in
                trace_recurring "answer_sync_ledger_query" (fun () ->
                    let ledger_hash, _ = Envelope.Incoming.data query_env in
                    let%bind frontier =
                      Deferred.return
                      @@ peek_frontier frontier_broadcast_pipe_r
                    in
                    Sync_handler.answer_query ~frontier ledger_hash
                      (Envelope.Incoming.map ~f:Tuple2.get2 query_env)
                      ~logger:config.logger ~trust_system:config.trust_system
                    |> Deferred.map
                       (* begin error string prefix so we can pattern-match *)
                         ~f:
                           (Result.of_option
                              ~error:
                                (Error.createf
                                   !"%s for ledger_hash: %{sexp:Ledger_hash.t}"
                                   Mina_networking.refused_answer_query_string
                                   ledger_hash)) ) )
              ~get_ancestry:
                (handle_request "get_ancestry"
                   ~f:
                     (Sync_handler.Root.prove ~consensus_constants
                        ~logger:config.logger))
              ~get_best_tip:
                (handle_request "get_best_tip" ~f:(fun ~frontier () ->
                     let open Option.Let_syntax in
                     let open Proof_carrying_data in
                     let%map proof_with_data =
                       Best_tip_prover.prove ~logger:config.logger frontier
                     in
                     { proof_with_data with
                       data= With_hash.data proof_with_data.data } ))
              ~get_telemetry_data
              ~get_transition_chain_proof:
                (handle_request "get_transition_chain_proof"
                   ~f:(fun ~frontier hash ->
                     Transition_chain_prover.prove ~frontier hash ))
              ~get_transition_chain:
                (handle_request "get_transition_chain"
                   ~f:Sync_handler.get_transition_chain)
              ~get_transition_knowledge:(fun _q ->
                return
                  ( match
                      Broadcast_pipe.Reader.peek frontier_broadcast_pipe_r
                    with
                  | None ->
                      []
                  | Some frontier ->
                      Sync_handler.best_tip_path ~frontier ) )
          in
          (* tie the first knot *)
          net_ref := Some net ;
          let user_command_input_reader, user_command_input_writer =
            Strict_pipe.(create ~name:"local transactions" Synchronous)
          in
          let local_txns_reader, local_txns_writer =
            Strict_pipe.(create ~name:"local transactions" Synchronous)
          in
          let local_snark_work_reader, local_snark_work_writer =
            Strict_pipe.(create ~name:"local snark work" Synchronous)
          in
          let txn_pool_config =
            Network_pool.Transaction_pool.Resource_pool.make_config ~verifier
              ~trust_system:config.trust_system
              ~pool_max_size:
                config.precomputed_values.genesis_constants.txpool_max_size
          in
          let transaction_pool =
            Network_pool.Transaction_pool.create ~config:txn_pool_config
              ~constraint_constants ~consensus_constants
              ~time_controller:config.time_controller ~logger:config.logger
              ~incoming_diffs:(Mina_networking.transaction_pool_diffs net)
              ~local_diffs:local_txns_reader
              ~frontier_broadcast_pipe:frontier_broadcast_pipe_r
          in
          (*Read from user_command_input_reader that has the user command inputs from client, infer nonce, create user command, and write it to the pipe consumed by the network pool*)
          Strict_pipe.Reader.iter user_command_input_reader
            ~f:(fun (input_list, result_cb, get_current_nonce) ->
              match%bind
                User_command_input.to_user_commands ~get_current_nonce
                  input_list
              with
              | Ok user_commands ->
                  if List.is_empty user_commands then (
                    result_cb
                      (Error (Error.of_string "No user commands to send")) ;
                    Deferred.unit )
                  else
                    (*callback for the result from transaction_pool.apply_diff*)
                    Strict_pipe.Writer.write local_txns_writer
                      ( List.map user_commands ~f:(fun c ->
                            User_command.Signed_command c )
                      , result_cb )
              | Error e ->
                  [%log' error config.logger]
                    "Failed to submit user commands: $error"
                    ~metadata:[("error", Error_json.error_to_yojson e)] ;
                  result_cb (Error e) ;
                  Deferred.unit )
          |> Deferred.don't_wait_for ;
          let ((most_recent_valid_block_reader, _) as most_recent_valid_block)
              =
            Broadcast_pipe.create
              ( External_transition.genesis
                  ~precomputed_values:config.precomputed_values
              |> External_transition.Validated.to_initial_validated )
          in
          let valid_transitions, initialization_finish_signal =
            trace "transition router" (fun () ->
                Transition_router.run ~logger:config.logger
                  ~trust_system:config.trust_system ~verifier ~network:net
                  ~is_seed:config.is_seed ~is_demo_mode:config.demo_mode
                  ~time_controller:config.time_controller
                  ~consensus_local_state:config.consensus_local_state
                  ~persistent_root_location:config.persistent_root_location
                  ~persistent_frontier_location:
                    config.persistent_frontier_location
                  ~frontier_broadcast_pipe:
                    (frontier_broadcast_pipe_r, frontier_broadcast_pipe_w)
                  ~catchup_mode
                  ~network_transition_reader:
                    (Strict_pipe.Reader.map external_transitions_reader
                       ~f:(fun (tn, tm, cb) ->
                         let lift_consensus_time =
                           Fn.compose UInt32.to_int
                             Consensus.Data.Consensus_time.to_uint32
                         in
                         let tn_production_consensus_time =
                           External_transition.consensus_time_produced_at
                             (Envelope.Incoming.data tn)
                         in
                         let tn_production_slot =
                           lift_consensus_time tn_production_consensus_time
                         in
                         let tn_production_time =
                           Consensus.Data.Consensus_time.to_time
                             ~constants:consensus_constants
                             tn_production_consensus_time
                         in
                         let tm_slot =
                           lift_consensus_time
                             (Consensus.Data.Consensus_time.of_time_exn
                                ~constants:consensus_constants tm)
                         in
                         Mina_metrics.Block_latency.Gossip_slots.update
                           (Float.of_int (tm_slot - tn_production_slot)) ;
                         Mina_metrics.Block_latency.Gossip_time.update
                           Block_time.(
                             Span.to_time_span @@ diff tm tn_production_time) ;
                         (`Transition tn, `Time_received tm, `Valid_cb cb) ))
                  ~producer_transition_reader:
                    (Strict_pipe.Reader.map producer_transition_reader
                       ~f:(fun breadcrumb ->
                         let et =
                           Transition_frontier.Breadcrumb.validated_transition
                             breadcrumb
                         in
                         let validation_callback =
                           Mina_net2.Validation_callback
                           .create_without_expiration ()
                         in
                         External_transition.Validated.poke_validation_callback
                           et validation_callback ;
                         don't_wait_for
                           (* this will never throw since the callback was created without expiration *)
                           (let%map v =
                              Mina_net2.Validation_callback.await_exn
                                validation_callback
                            in
                            if v = `Accept then
                              Mina_networking.broadcast_state net
                                (External_transition.Validation
                                 .forget_validation_with_hash et)) ;
                         breadcrumb ))
                  ~most_recent_valid_block
                  ~precomputed_values:config.precomputed_values )
          in
          let ( valid_transitions_for_network
              , valid_transitions_for_api
              , new_blocks ) =
            let network_pipe, downstream_pipe =
              Strict_pipe.Reader.Fork.two valid_transitions
            in
            let api_pipe, new_blocks_pipe =
              Strict_pipe.Reader.(
                Fork.two (map downstream_pipe ~f:(fun (`Transition t, _) -> t)))
            in
            (network_pipe, api_pipe, new_blocks_pipe)
          in
          trace_task "transaction pool broadcast loop" (fun () ->
              Linear_pipe.iter
                (Network_pool.Transaction_pool.broadcasts transaction_pool)
                ~f:(fun x ->
                  Mina_networking.broadcast_transaction_pool_diff net x ;
                  Deferred.unit ) ) ;
          trace_task "valid_transitions_for_network broadcast loop" (fun () ->
              Strict_pipe.Reader.iter_without_pushback
                valid_transitions_for_network
                ~f:(fun (`Transition transition, `Source source) ->
                  let hash =
                    External_transition.Validated.state_hash transition
                  in
                  let consensus_state =
                    transition |> External_transition.Validated.consensus_state
                  in
                  let now =
                    let open Block_time in
                    now config.time_controller |> to_span_since_epoch
                    |> Span.to_ms
                  in
                  match
                    Consensus.Hooks.received_at_valid_time
                      ~constants:consensus_constants ~time_received:now
                      consensus_state
                  with
                  | Ok () ->
                      (*Don't log rebroadcast message if it is internally generated; There is a broadcast log for it*)
                      if not (source = `Internal) then
                        [%str_log' info config.logger]
                          ~metadata:
                            [ ( "external_transition"
                              , External_transition.Validated.to_yojson
                                  transition ) ]
                          (Rebroadcast_transition {state_hash= hash}) ;
                      External_transition.Validated.broadcast transition
                  | Error reason -> (
                      let timing_error_json =
                        match reason with
                        | `Too_early ->
                            `String "too early"
                        | `Too_late slots ->
                            `String (sprintf "%Lu slots too late" slots)
                      in
                      let metadata =
                        [ ("state_hash", State_hash.to_yojson hash)
                        ; ( "external_transition"
                          , External_transition.Validated.to_yojson transition
                          )
                        ; ("timing", timing_error_json) ]
                      in
                      External_transition.Validated.don't_broadcast transition ;
                      match source with
                      | `Catchup ->
                          ()
                      | `Internal ->
                          [%log' error config.logger] ~metadata
                            "Internally generated block $state_hash cannot be \
                             rebroadcast because it's not a valid time to do \
                             so ($timing)"
                      | `Gossip ->
                          [%log' warn config.logger] ~metadata
                            "Not rebroadcasting block $state_hash because it \
                             was received $timing" ) ) ) ;
          don't_wait_for
            (Strict_pipe.transfer
               (Mina_networking.states net)
               external_transitions_writer ~f:ident) ;
          (* FIXME #4093: augment ban_notifications with a Peer.ID so we can implement ban_notify
             trace_task "ban notification loop" (fun () ->
              Linear_pipe.iter (Mina_networking.ban_notification_reader net)
                ~f:(fun notification ->
                  let open Gossip_net in
                  let peer = notification.banned_peer in
                  let banned_until = notification.banned_until in
                  (* if RPC call fails, will be logged in gossip net code *)
                  let%map _ =
                    Mina_networking.ban_notify net peer banned_until
                  in
                  () ) ) ; *)
          don't_wait_for
            (Linear_pipe.iter
               (Mina_networking.ban_notification_reader net)
               ~f:(Fn.const Deferred.unit)) ;
          let snark_pool_config =
            Network_pool.Snark_pool.Resource_pool.make_config ~verifier
              ~trust_system:config.trust_system
              ~disk_location:config.snark_pool_disk_location
          in
          let%bind snark_pool =
            Network_pool.Snark_pool.load ~config:snark_pool_config
              ~constraint_constants ~consensus_constants
              ~time_controller:config.time_controller ~logger:config.logger
              ~incoming_diffs:(Mina_networking.snark_pool_diffs net)
              ~local_diffs:local_snark_work_reader
              ~frontier_broadcast_pipe:frontier_broadcast_pipe_r
          in
          let snark_jobs_state =
            Work_selector.State.init
              ~reassignment_wait:config.work_reassignment_wait
              ~frontier_broadcast_pipe:frontier_broadcast_pipe_r
              ~logger:config.logger
          in
          let%bind wallets =
            match wallets with
            | Some wallets ->
                return wallets
            | None ->
                Secrets.Wallets.load ~logger:config.logger
                  ~disk_location:config.wallets_disk_location
          in
          trace_task "snark pool broadcast loop" (fun () ->
              Linear_pipe.iter (Network_pool.Snark_pool.broadcasts snark_pool)
                ~f:(fun x ->
                  Mina_networking.broadcast_snark_pool_diff net x ;
                  Deferred.unit ) ) ;
          let block_production_keypairs =
            Agent.create
              ~f:(fun kps ->
                Keypair.Set.to_list kps
                |> List.map ~f:(fun kp ->
                       (kp, Public_key.compress kp.Keypair.public_key) )
                |> Keypair.And_compressed_pk.Set.of_list )
              config.initial_block_production_keypairs
          in
          Option.iter config.archive_process_location
            ~f:(fun archive_process_port ->
              [%log' info config.logger]
                "Communicating with the archive process"
                ~metadata:
                  [ ( "Host"
                    , `String (Host_and_port.host archive_process_port.value)
                    )
                  ; ( "Port"
                    , `Int (Host_and_port.port archive_process_port.value) ) ] ;
              Archive_client.run ~logger:config.logger
                ~frontier_broadcast_pipe:frontier_broadcast_pipe_r
                archive_process_port ) ;
          let precomputed_block_writer =
            ref
              ( Option.map config.precomputed_blocks_path ~f:(fun path ->
                    `Path path )
              , if config.log_precomputed_blocks then Some `Log else None )
          in
          let subscriptions =
            Coda_subscriptions.create ~logger:config.logger
              ~constraint_constants ~new_blocks ~wallets
              ~transition_frontier:frontier_broadcast_pipe_r
              ~is_storing_all:config.is_archive_rocksdb
              ~upload_blocks_to_gcloud:config.upload_blocks_to_gcloud
              ~time_controller:config.time_controller ~precomputed_block_writer
          in
          let open Mina_incremental.Status in
          let transition_frontier_incr =
            Var.watch @@ of_broadcast_pipe frontier_broadcast_pipe_r
          in
          let transition_frontier_and_catchup_signal_incr =
            transition_frontier_incr
            >>= function
            | Some transition_frontier ->
                of_broadcast_pipe Ledger_catchup.Catchup_jobs.reader
                |> Var.watch
                >>| fun catchup_signal ->
                Some (transition_frontier, catchup_signal)
            | None ->
                return None
          in
          let sync_status =
            create_sync_status_observer ~logger:config.logger ~net
              ~is_seed:config.is_seed ~demo_mode:config.demo_mode
              ~transition_frontier_and_catchup_signal_incr
              ~online_status_incr:
                ( Var.watch @@ of_broadcast_pipe
                @@ Mina_networking.online_status net )
              ~first_connection_incr:
                ( Var.watch @@ of_deferred
                @@ Mina_networking.on_first_connect net ~f:Fn.id )
              ~first_message_incr:
                ( Var.watch @@ of_deferred
                @@ Mina_networking.on_first_received_message net ~f:Fn.id )
          in
          (* tie other knot *)
          sync_status_ref := Some sync_status ;
          Deferred.return
            { config
            ; next_producer_timing= None
            ; processes= {prover; verifier; snark_worker}
            ; initialization_finish_signal
            ; components=
                { net
                ; transaction_pool
                ; snark_pool
                ; transition_frontier= frontier_broadcast_pipe_r
                ; most_recent_valid_block= most_recent_valid_block_reader }
            ; pipes=
                { validated_transitions_reader= valid_transitions_for_api
                ; producer_transition_writer
                ; external_transitions_writer=
                    Strict_pipe.Writer.to_linear_pipe
                      external_transitions_writer
                ; user_command_input_writer
                ; local_snark_work_writer }
            ; wallets
            ; block_production_keypairs
            ; coinbase_receiver= config.coinbase_receiver
            ; snark_job_state= snark_jobs_state
            ; subscriptions
            ; sync_status
            ; precomputed_block_writer
<<<<<<< HEAD
            ; next_epoch_ledger_for_cli= ref None } ) )
=======
            ; block_production_status= ref `Free } ) )
>>>>>>> 358f199c

let net {components= {net; _}; _} = net<|MERGE_RESOLUTION|>--- conflicted
+++ resolved
@@ -110,13 +110,8 @@
   ; subscriptions: Coda_subscriptions.t
   ; sync_status: Sync_status.t Mina_incremental.Status.Observer.t
   ; precomputed_block_writer: ([`Path of string] option * [`Log] option) ref
-<<<<<<< HEAD
-  ; next_epoch_ledger_for_cli:
-      (Mina_base.Frozen_ledger_hash.t * Ledger.t) option ref }
-=======
   ; block_production_status:
       [`Producing | `Producing_in_ms of float | `Free] ref }
->>>>>>> 358f199c
 [@@deriving fields]
 
 let time_controller t = t.config.time_controller
@@ -754,15 +749,13 @@
   let local_state = t.config.consensus_local_state in
   Consensus.Hooks.get_epoch_ledger ~constants:consensus_constants
     ~consensus_state ~local_state
-  |> Consensus.Data.Local_state.Snapshot.Ledger_snapshot.ledger_mask
-
-let next_epoch_ledger t ~unfinalized =
+
+let next_epoch_ledger t =
   let open Option.Let_syntax in
-  let%bind frontier =
+  let%map frontier =
     Broadcast_pipe.Reader.peek t.components.transition_frontier
   in
   let root = Transition_frontier.root frontier in
-  let root_hash = Transition_frontier.Breadcrumb.state_hash root in
   let root_epoch =
     Transition_frontier.Breadcrumb.consensus_state root
     |> Consensus.Data.Consensus_state.epoch_count
@@ -772,73 +765,16 @@
     Transition_frontier.Breadcrumb.consensus_state best_tip
     |> Consensus.Data.Consensus_state.epoch_count
   in
-  if Mina_numbers.Length.equal root_epoch best_tip_epoch then (
-    t.next_epoch_ledger_for_cli := None ;
-    Some
-      ( Consensus.Data.Local_state.next_epoch_ledger
-          t.config.consensus_local_state
-      |> Consensus.Data.Local_state.Snapshot.Ledger_snapshot.ledger_mask ) )
-  else if Mina_numbers.Length.(equal (succ root_epoch) best_tip_epoch) then
-    (*No blocks in the new epoch is finalized yet, return the unfinalized epoch ledger*)
-    let get_epoch_ledger () =
-      let chain = Sync_handler.best_tip_path ~frontier in
-      let root_snarked_ledger_mask =
-        Ledger.of_database (Transition_frontier.root_snarked_ledger frontier)
-      in
-      List.iter chain ~f:(fun state_hash ->
-          if not (State_hash.equal state_hash root_hash) then
-            let breadcrumb =
-              Transition_frontier.find_exn frontier state_hash
-            in
-            let epoch =
-              Transition_frontier.Breadcrumb.consensus_state breadcrumb
-              |> Consensus.Data.Consensus_state.epoch_count
-            in
-            if
-              Mina_numbers.Length.equal epoch root_epoch
-              && Transition_frontier.Breadcrumb.just_emitted_a_proof breadcrumb
-            then
-              Non_empty_list.iter
-                (Option.value_exn
-                   (Staged_ledger.proof_txns_with_state_hashes
-                      (Transition_frontier.Breadcrumb.staged_ledger breadcrumb)))
-                ~f:(fun (txn, state_hash) ->
-                  (*Validate transactions against the protocol state associated with the transaction*)
-                  let txn_state_view =
-                    Transition_frontier.find_protocol_state frontier state_hash
-                    |> Option.value_exn |> Mina_state.Protocol_state.body
-                    |> Mina_state.Protocol_state.Body.view
-                  in
-                  ignore
-                    (Or_error.ok_exn
-                       (Ledger.apply_transaction
-                          ~constraint_constants:
-                            t.config.precomputed_values.constraint_constants
-                          ~txn_state_view root_snarked_ledger_mask txn.data))
-                  ) ) ;
-      t.next_epoch_ledger_for_cli :=
-        Some
-          ( Ledger.merkle_root root_snarked_ledger_mask
-          , root_snarked_ledger_mask ) ;
-      Some root_snarked_ledger_mask
-    in
-    if unfinalized then
-      match !(t.next_epoch_ledger_for_cli) with
-      | Some (hash, ledger) ->
-          let next_epoch_ledger_hash =
-            let epoch_data =
-              Transition_frontier.Breadcrumb.consensus_state best_tip
-              |> Consensus.Data.Consensus_state.next_epoch_data
-            in
-            epoch_data.ledger.hash
-          in
-          if Mina_base.Frozen_ledger_hash.equal next_epoch_ledger_hash hash
-          then Some ledger
-          else get_epoch_ledger ()
-      | None ->
-          get_epoch_ledger ()
-    else None
-  else None
+  if
+    Mina_numbers.Length.(
+      equal root_epoch best_tip_epoch || equal root_epoch zero)
+  then
+    `Finalized
+      (Consensus.Data.Local_state.next_epoch_ledger
+         t.config.consensus_local_state)
+  else
+    (*No blocks in the new epoch is finalized yet, return nothing*)
+    `Notfinalized
 
 let find_delegators table pk =
   Option.value_map
@@ -1650,10 +1586,6 @@
             ; subscriptions
             ; sync_status
             ; precomputed_block_writer
-<<<<<<< HEAD
-            ; next_epoch_ledger_for_cli= ref None } ) )
-=======
             ; block_production_status= ref `Free } ) )
->>>>>>> 358f199c
 
 let net {components= {net; _}; _} = net