--- conflicted
+++ resolved
@@ -516,16 +516,9 @@
     in
     ()
 
-<<<<<<< HEAD
-  let proof_system =
-    Groth16.Proof_system.create ~public_input:(tick_input ()) main
-
-  let create_keys () = Groth16.Proof_system.generate_keypair proof_system
-=======
-  let reduced_main = lazy (reduce_to_prover (tick_input ()) main)
-
-  let create_keys () = generate_keypair main ~exposing:(tick_input ())
->>>>>>> e446fd28
+  let proof_system = Proof_system.create ~public_input:(tick_input ()) main
+
+  let create_keys () = Proof_system.generate_keypair proof_system
 
   let transaction_union_proof ?preeval ~proving_key sok_digest state1 state2
       pending_coinbase_stack_state (transaction : Transaction_union.t) handler
@@ -539,13 +532,9 @@
         ~supply_increase:(Transaction_union.supply_increase transaction)
         ~pending_coinbase_stack_state
     in
-<<<<<<< HEAD
     ( top_hash
-    , Groth16.Proof_system.prove ~proving_key ~handlers:[handler]
+    , Proof_system.prove ~proving_key ~handlers:[handler]
         ~public_input:[top_hash] ?reduce:preeval proof_system prover_state )
-=======
-    (top_hash, prove proving_key (tick_input ()) prover_state main top_hash)
->>>>>>> e446fd28
 
   let cached =
     let load =
@@ -563,13 +552,8 @@
       ~manual_install_path:Cache_dir.manual_install_path
       ~digest_input:(fun x ->
         Md5.to_hex (R1CS_constraint_system.digest (Lazy.force x)) )
-<<<<<<< HEAD
-      ~input:(lazy (Groth16.Proof_system.constraint_system proof_system))
-      ~create_env:(fun x -> Groth16.Keypair.generate (Lazy.force x))
-=======
-      ~input:(lazy (constraint_system ~exposing:(tick_input ()) main))
+      ~input:(lazy (Proof_system.constraint_system proof_system))
       ~create_env:(fun x -> Keypair.generate (Lazy.force x))
->>>>>>> e446fd28
 end
 
 module Transition_data = struct
@@ -834,13 +818,9 @@
     in
     Boolean.Assert.all [verify_12; verify_23]
 
-<<<<<<< HEAD
-  let proof_system = Groth16.Proof_system.create ~public_input:(input ()) main
-
-  let create_keys () = Groth16.Proof_system.generate_keypair proof_system
-=======
-  let create_keys () = generate_keypair ~exposing:(input ()) main
->>>>>>> e446fd28
+  let proof_system = Proof_system.create ~public_input:(input ()) main
+
+  let create_keys () = Proof_system.generate_keypair proof_system
 
   let cached =
     let load =
@@ -858,13 +838,8 @@
       ~manual_install_path:Cache_dir.manual_install_path
       ~digest_input:(fun x ->
         Md5.to_hex (R1CS_constraint_system.digest (Lazy.force x)) )
-<<<<<<< HEAD
-      ~input:(lazy (Groth16.Proof_system.constraint_system proof_system))
-      ~create_env:(fun x -> Groth16.Keypair.generate (Lazy.force x))
-=======
-      ~input:(lazy (constraint_system ~exposing:(input ()) main))
+      ~input:(lazy (Proof_system.constraint_system proof_system))
       ~create_env:(fun x -> Keypair.generate (Lazy.force x))
->>>>>>> e446fd28
 end
 
 module Verification = struct
@@ -1201,21 +1176,12 @@
       ~supply_increase:(Transaction_union.supply_increase transaction)
       ~pending_coinbase_stack_state
   in
-<<<<<<< HEAD
-  let open Tick.Groth16 in
+  let open Tick in
   ignore
   @@ Proof_system.run_unchecked ~handlers:[handler] ?reduce:preeval
        Base.proof_system ~public_input:[top_hash]
        (fun a -> As_prover.(return a))
        prover_state
-=======
-  let open Tick in
-  let main =
-    if preeval then failwith "preeval currently disabled" else Base.main
-  in
-  let main x = handle (main x) handler in
-  generate_auxiliary_input (tick_input ()) prover_state main top_hash
->>>>>>> e446fd28
 
 let generate_transaction_witness ?preeval ~sok_message ~source ~target
     pending_coinbase_stack_state (t : Transaction.t) handler =
@@ -1285,14 +1251,9 @@
       ; tock_vk= keys.verification.wrap }
     in
     ( top_hash
-<<<<<<< HEAD
-    , Tick.Groth16.Proof_system.prove Merge.proof_system
+    , Tick.Proof_system.prove Merge.proof_system
         ~proving_key:keys.proving.merge ~public_input:[top_hash] prover_state
     )
-=======
-    , Tick.prove keys.proving.merge (tick_input ()) prover_state Merge.main
-        top_hash )
->>>>>>> e446fd28
 
   let of_transaction_union ?preeval sok_digest source target
       ~pending_coinbase_stack_state transaction handler =
@@ -1792,19 +1753,8 @@
 
     let base = Dummy_values.Tick.Groth16.verification_key
   end) in
-<<<<<<< HEAD
-  let digest = Tick.Groth16.Proof_system.digest in
+  let digest = Tick.Proof_system.digest in
   let digest' = Tock.Proof_system.digest in
   [ ("transaction-merge", digest Merge.proof_system)
   ; ("transaction-base", digest Base.proof_system)
-  ; ("transaction-wrap", digest' W.proof_system) ]
-=======
-  let digest = Tick.R1CS_constraint_system.digest in
-  let digest' = Tock.R1CS_constraint_system.digest in
-  [ ( "transaction-merge"
-    , digest Merge.(Tick.constraint_system ~exposing:(input ()) main) )
-  ; ( "transaction-base"
-    , digest Base.(Tick.constraint_system ~exposing:(tick_input ()) main) )
-  ; ( "transaction-wrap"
-    , digest' W.(Tock.constraint_system ~exposing:wrap_input main) ) ]
->>>>>>> e446fd28
+  ; ("transaction-wrap", digest' W.proof_system) ]