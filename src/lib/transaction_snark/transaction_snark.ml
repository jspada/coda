open Core
open Signature_lib
open Coda_base
open Snark_params
module Global_slot = Coda_numbers.Global_slot
open Currency

<<<<<<< HEAD
=======
let top_hash_logging_enabled = ref false

let with_top_hash_logging f =
  let old = !top_hash_logging_enabled in
  top_hash_logging_enabled := true ;
  try
    let ret = f () in
    top_hash_logging_enabled := old ;
    ret
  with err ->
    top_hash_logging_enabled := old ;
    raise err

>>>>>>> 7b3c9cf6
module Proof_type = struct
  [%%versioned
  module Stable = struct
    module V1 = struct
      type t = [`Base | `Merge] [@@deriving compare, equal, hash, sexp, yojson]

      let to_latest = Fn.id
    end
  end]

  type t = Stable.Latest.t [@@deriving sexp, hash, compare, yojson]
end

module Pending_coinbase_stack_state = struct
  module Poly = struct
    [%%versioned
    module Stable = struct
      module V1 = struct
        type 's t = {source: 's; target: 's}
        [@@deriving sexp, hash, compare, eq, fields, yojson]
      end
    end]

    type 's t = 's Stable.Latest.t = {source: 's; target: 's}
    [@@deriving sexp, hash, compare, yojson]
  end

  module Init_stack = struct
    [%%versioned
    module Stable = struct
      module V1 = struct
        type t = Base of Pending_coinbase.Stack_versioned.Stable.V1.t | Merge
        [@@deriving sexp, hash, compare, eq, yojson]

        let to_latest = Fn.id
      end
    end]

    type t = Stable.Latest.t = Base of Pending_coinbase.Stack.t | Merge
    [@@deriving sexp, hash, compare, yojson]
  end

  module Poly = struct
    [%%versioned
    module Stable = struct
      module V1 = struct
        type 'pending_coinbase t =
          {source: 'pending_coinbase; target: 'pending_coinbase}
        [@@deriving sexp, hash, compare, eq, fields, yojson]

        let to_latest pending_coinbase {source; target} =
          {source= pending_coinbase source; target= pending_coinbase target}
      end
    end]

    type 'pending_coinbase t = 'pending_coinbase Stable.Latest.t =
      {source: 'pending_coinbase; target: 'pending_coinbase}
    [@@deriving sexp, hash, compare, eq, fields, yojson]

    let to_hlist {source; target} = H_list.[source; target]

    let of_hlist ([source; target] : (unit, _) H_list.t) = {source; target}

    let typ pending_coinbase =
      Tick.Typ.of_hlistable
        [pending_coinbase; pending_coinbase]
        ~var_to_hlist:to_hlist ~var_of_hlist:of_hlist ~value_to_hlist:to_hlist
        ~value_of_hlist:of_hlist
  end

  type 'pending_coinbase poly = 'pending_coinbase Poly.t =
    {source: 'pending_coinbase; target: 'pending_coinbase}
  [@@deriving sexp, hash, compare, eq, fields, yojson]

  (* State of the coinbase stack for the current transaction snark *)
  [%%versioned
  module Stable = struct
    module V1 = struct
      type t = Pending_coinbase.Stack_versioned.Stable.V1.t Poly.Stable.V1.t
      [@@deriving sexp, hash, compare, eq, yojson]

      let to_latest = Fn.id
    end
  end]

<<<<<<< HEAD
  type 's t_ = 's Poly.Stable.Latest.t = {source: 's; target: 's}
  [@@deriving sexp, hash, compare, eq, fields, yojson]

  type t = Pending_coinbase.Stack_versioned.Stable.Latest.t t_
  [@@deriving sexp, hash, compare, yojson]
=======
  type t = Stable.Latest.t [@@deriving sexp, hash, compare, yojson]

  type var = Pending_coinbase.Stack.var Poly.t

  let typ = Poly.typ Pending_coinbase.Stack.typ

  let to_input ({source; target} : t) =
    Random_oracle.Input.append
      (Pending_coinbase.Stack.to_input source)
      (Pending_coinbase.Stack.to_input target)

  let var_to_input ({source; target} : var) =
    Random_oracle.Input.append
      (Pending_coinbase.Stack.var_to_input source)
      (Pending_coinbase.Stack.var_to_input target)
>>>>>>> 7b3c9cf6

  let typ =
    let open Snarky.Typ in
    let to_ {source; target} = Snarky.H_list.[source; target] in
    let of_ ([source; target] : (unit, _) Snarky.H_list.t) =
      {source; target}
    in
    of_hlistable
      [Pending_coinbase.Stack.typ; Pending_coinbase.Stack.typ]
      ~var_to_hlist:to_ ~var_of_hlist:of_ ~value_to_hlist:to_
      ~value_of_hlist:of_

  include Hashable.Make_binable (Stable.Latest)
  include Comparable.Make (Stable.Latest)
end

module Statement = struct
  module Poly = struct
    [%%versioned
    module Stable = struct
      module V1 = struct
<<<<<<< HEAD
        type ('lh, 'amt, 'pc, 'fee_excess, 'sok) t =
          { source: 'lh
          ; target: 'lh
          ; supply_increase: 'amt
          ; pending_coinbase_stack_state:
              'pc Pending_coinbase_stack_state.Poly.Stable.V1.t
          ; fee_excess: 'fee_excess
          ; sok_digest: 'sok }
        [@@deriving version, bin_io, compare, equal, hash, sexp, yojson]
      end
    end]
  end

  type ('lh, 'amt, 'pc, 'fee_excess, 'sok) t_ =
        ('lh, 'amt, 'pc, 'fee_excess, 'sok) Poly.Stable.Latest.t =
    { source: 'lh
    ; target: 'lh
    ; supply_increase: 'amt
    ; pending_coinbase_stack_state:
        'pc Pending_coinbase_stack_state.Poly.Stable.Latest.t
    ; fee_excess: 'fee_excess
    ; sok_digest: 'sok }
=======
        type ( 'ledger_hash
             , 'amount
             , 'pending_coinbase
             , 'fee_excess
             , 'sok_digest )
             t =
          { source: 'ledger_hash
          ; target: 'ledger_hash
          ; supply_increase: 'amount
          ; pending_coinbase_stack_state: 'pending_coinbase
          ; fee_excess: 'fee_excess
          ; sok_digest: 'sok_digest }
        [@@deriving compare, equal, hash, sexp, yojson]

        let to_latest ledger_hash amount pending_coinbase fee_excess'
            sok_digest'
            { source
            ; target
            ; supply_increase
            ; pending_coinbase_stack_state
            ; fee_excess
            ; sok_digest } =
          { source= ledger_hash source
          ; target= ledger_hash target
          ; supply_increase= amount supply_increase
          ; pending_coinbase_stack_state=
              pending_coinbase pending_coinbase_stack_state
          ; fee_excess= fee_excess' fee_excess
          ; sok_digest= sok_digest' sok_digest }
      end
    end]

    type ('ledger_hash, 'amount, 'pending_coinbase, 'fee_excess, 'sok_digest) t =
          ( 'ledger_hash
          , 'amount
          , 'pending_coinbase
          , 'fee_excess
          , 'sok_digest )
          Stable.Latest.t =
      { source: 'ledger_hash
      ; target: 'ledger_hash
      ; supply_increase: 'amount
      ; pending_coinbase_stack_state: 'pending_coinbase
      ; fee_excess: 'fee_excess
      ; sok_digest: 'sok_digest }
    [@@deriving compare, equal, hash, sexp, yojson]

    let to_hlist
        { source
        ; target
        ; supply_increase
        ; pending_coinbase_stack_state
        ; fee_excess
        ; sok_digest } =
      H_list.
        [ source
        ; target
        ; supply_increase
        ; pending_coinbase_stack_state
        ; fee_excess
        ; sok_digest ]

    let of_hlist
        ([ source
         ; target
         ; supply_increase
         ; pending_coinbase_stack_state
         ; fee_excess
         ; sok_digest ] :
          (unit, _) H_list.t) =
      { source
      ; target
      ; supply_increase
      ; pending_coinbase_stack_state
      ; fee_excess
      ; sok_digest }

    let typ ledger_hash amount pending_coinbase fee_excess sok_digest =
      Tick.Typ.of_hlistable
        [ ledger_hash
        ; ledger_hash
        ; amount
        ; pending_coinbase
        ; fee_excess
        ; sok_digest ]
        ~var_to_hlist:to_hlist ~var_of_hlist:of_hlist ~value_to_hlist:to_hlist
        ~value_of_hlist:of_hlist
  end

  type ( 'ledger_hash
       , 'amount
       , 'pending_coinbase
       , 'fee_excess
       , 'sok_digest )
       poly =
        ( 'ledger_hash
        , 'amount
        , 'pending_coinbase
        , 'fee_excess
        , 'sok_digest )
        Poly.t =
    { source: 'ledger_hash
    ; target: 'ledger_hash
    ; supply_increase: 'amount
    ; pending_coinbase_stack_state: 'pending_coinbase
    ; fee_excess: 'fee_excess
    ; sok_digest: 'sok_digest }
  [@@deriving compare, equal, hash, sexp, yojson]
>>>>>>> 7b3c9cf6

  [%%versioned
  module Stable = struct
    module V1 = struct
      type t =
        ( Frozen_ledger_hash.Stable.V1.t
        , Currency.Amount.Stable.V1.t
<<<<<<< HEAD
        , Pending_coinbase.Stack_versioned.Stable.V1.t
=======
        , Pending_coinbase_stack_state.Stable.V1.t
>>>>>>> 7b3c9cf6
        , Fee_excess.Stable.V1.t
        , unit )
        Poly.Stable.V1.t
      [@@deriving compare, equal, hash, sexp, yojson]

      let to_latest = Fn.id
    end
  end]

<<<<<<< HEAD
  type t = Stable.Latest.t [@@deriving sexp, hash, compare, yojson]

  module With_sok = struct
    [%%versioned
    module Stable = struct
      module V1 = struct
        type t =
          ( Frozen_ledger_hash.Stable.V1.t
          , Currency.Amount.Stable.V1.t
          , Pending_coinbase.Stack_versioned.Stable.V1.t
          , Fee_excess.Stable.V1.t
          , Sok_message.Digest.Stable.V1.t )
          Poly.Stable.V1.t
        [@@deriving version, bin_io, compare, equal, hash, sexp, yojson]

        let to_latest = Fn.id
      end
    end]

    type t = Stable.Latest.t [@@deriving sexp, hash, compare, equal, yojson]

    let to_field_elements
        ({ source
         ; target
         ; supply_increase
         ; pending_coinbase_stack_state= pc
         ; fee_excess
         ; sok_digest } :
          t) =
      let open Random_oracle.Input in
      List.reduce_exn ~f:append
        [ Sok_message.Digest.to_input sok_digest
        ; Frozen_ledger_hash.to_input source
        ; Frozen_ledger_hash.to_input target
        ; Pending_coinbase.Stack.to_input pc.source
        ; Pending_coinbase.Stack.to_input pc.target
        ; Amount.to_input supply_increase
        ; Fee_excess.to_input fee_excess ]
      |> Random_oracle.pack_input

    module Checked = struct
      type t =
        ( Frozen_ledger_hash.var
        , Currency.Amount.var
        , Pending_coinbase.Stack.var
        , Fee_excess.var
        , Sok_message.Digest.Checked.t (* TODO: Better for this to be packed *)
        )
        t_

      let to_field_elements
          { source
          ; target
          ; supply_increase
          ; pending_coinbase_stack_state= p
          ; fee_excess
          ; sok_digest } =
        let open Random_oracle.Input in
        List.reduce_exn ~f:append
          [ Sok_message.Digest.Checked.to_input sok_digest
          ; Frozen_ledger_hash.var_to_input source
          ; Frozen_ledger_hash.var_to_input target
          ; Pending_coinbase.Stack.var_to_input p.source
          ; Pending_coinbase.Stack.var_to_input p.target
          ; Amount.var_to_input supply_increase
          ; Tick.Run.run_checked (Fee_excess.to_input_checked fee_excess) ]
        |> Random_oracle.Checked.pack_input
    end

    let typ =
      let open Snarky.Typ in
      let to_
          { source
          ; target
          ; supply_increase
          ; pending_coinbase_stack_state
          ; fee_excess
          ; sok_digest } =
        Snarky.H_list.
          [ source
          ; target
          ; supply_increase
          ; pending_coinbase_stack_state
          ; fee_excess
          ; sok_digest ]
      in
      let of_
          ([ source
           ; target
           ; supply_increase
           ; pending_coinbase_stack_state
           ; fee_excess
           ; sok_digest ] :
            (unit, _) Snarky.H_list.t) =
        { source
        ; target
        ; supply_increase
        ; pending_coinbase_stack_state
        ; fee_excess
        ; sok_digest }
      in
      of_hlistable
        [ Frozen_ledger_hash.typ
        ; Frozen_ledger_hash.typ
        ; Currency.Amount.typ
        ; Pending_coinbase_stack_state.typ
        ; Fee_excess.typ
        ; Sok_message.Digest.typ ]
        ~var_to_hlist:to_ ~var_of_hlist:of_ ~value_to_hlist:to_
        ~value_of_hlist:of_
  end
=======
  type t =
    ( Frozen_ledger_hash.t
    , Currency.Amount.t
    , Pending_coinbase_stack_state.t
    , Fee_excess.t
    , unit )
    Poly.t
  [@@deriving sexp, hash, compare, yojson]
>>>>>>> 7b3c9cf6

  module With_sok = struct
    [%%versioned
    module Stable = struct
      module V1 = struct
        type t =
          ( Frozen_ledger_hash.Stable.V1.t
          , Currency.Amount.Stable.V1.t
          , Pending_coinbase_stack_state.Stable.V1.t
          , Fee_excess.Stable.V1.t
          , (Sok_message.Digest.Stable.V1.t[@to_yojson
                                             fun _ -> `String "<opaque>"]) )
          Poly.Stable.V1.t
        [@@deriving compare, equal, hash, sexp, to_yojson]

        let to_latest = Fn.id
      end
    end]

    type t = Stable.Latest.t [@@deriving sexp, hash, compare, to_yojson]

    type var =
      ( Frozen_ledger_hash.var
      , Currency.Amount.var
      , Pending_coinbase_stack_state.var
      , Fee_excess.var
      , Sok_message.Digest.Checked.t )
      Poly.t

    let typ : (var, t) Tick.Typ.t =
      Poly.typ Frozen_ledger_hash.typ Currency.Amount.typ
        Pending_coinbase_stack_state.typ Fee_excess.typ Sok_message.Digest.typ

    let to_input
        { source
        ; target
        ; supply_increase
        ; pending_coinbase_stack_state
        ; fee_excess
        ; sok_digest } =
      let input =
        Array.reduce_exn ~f:Random_oracle.Input.append
          [| Sok_message.Digest.to_input sok_digest
           ; Frozen_ledger_hash.to_input source
           ; Frozen_ledger_hash.to_input target
           ; Pending_coinbase_stack_state.to_input pending_coinbase_stack_state
           ; Amount.to_input supply_increase
           ; Fee_excess.to_input fee_excess |]
      in
      if !top_hash_logging_enabled then
        Format.eprintf
          !"Generating unchecked top hash from:@.%{sexp: (Tick.Field.t, bool) \
            Random_oracle.Input.t}@."
          input ;
      input

    let to_field_elements t = Random_oracle.pack_input (to_input t)

    module Checked = struct
      type t = var

      let to_input
          { source
          ; target
          ; supply_increase
          ; pending_coinbase_stack_state
          ; fee_excess
          ; sok_digest } =
        let open Tick in
        let open Checked.Let_syntax in
        let%bind fee_excess = Fee_excess.to_input_checked fee_excess in
        let input =
          Array.reduce_exn ~f:Random_oracle.Input.append
            [| Sok_message.Digest.Checked.to_input sok_digest
             ; Frozen_ledger_hash.var_to_input source
             ; Frozen_ledger_hash.var_to_input target
             ; Pending_coinbase_stack_state.var_to_input
                 pending_coinbase_stack_state
             ; Amount.var_to_input supply_increase
             ; fee_excess |]
        in
        let%map () =
          as_prover
            As_prover.(
              if !top_hash_logging_enabled then
                let%bind field_elements =
                  read
                    (Typ.list ~length:0 Field.typ)
                    (Array.to_list input.field_elements)
                in
                let%map bitstrings =
                  read
                    (Typ.list ~length:0 (Typ.list ~length:0 Boolean.typ))
                    (Array.to_list input.bitstrings)
                in
                Format.eprintf
                  !"Generating checked top hash from:@.%{sexp: (Field.t, \
                    bool) Random_oracle.Input.t}@."
                  { Random_oracle.Input.field_elements=
                      Array.of_list field_elements
                  ; bitstrings= Array.of_list bitstrings }
              else return ())
        in
        input

      let to_field_elements t =
        let open Tick.Checked.Let_syntax in
        Tick.Run.run_checked (to_input t >>| Random_oracle.Checked.pack_input)
    end
  end

  let option lab =
    Option.value_map ~default:(Or_error.error_string lab) ~f:(fun x -> Ok x)

  let merge (s1 : t) (s2 : t) =
    let open Or_error.Let_syntax in
    let%map fee_excess = Fee_excess.combine s1.fee_excess s2.fee_excess
    and supply_increase =
      Currency.Amount.add s1.supply_increase s2.supply_increase
      |> option "Error adding supply_increase"
    in
<<<<<<< HEAD
    { source= s1.source
    ; target= s2.target
    ; fee_excess
    ; supply_increase
    ; pending_coinbase_stack_state=
        { source= s1.pending_coinbase_stack_state.source
        ; target= s2.pending_coinbase_stack_state.target }
    ; sok_digest= () }
=======
    ( { source= s1.source
      ; target= s2.target
      ; fee_excess
      ; supply_increase
      ; pending_coinbase_stack_state=
          { source= s1.pending_coinbase_stack_state.source
          ; target= s2.pending_coinbase_stack_state.target }
      ; sok_digest= () }
      : t )
>>>>>>> 7b3c9cf6

  include Hashable.Make_binable (Stable.Latest)
  include Comparable.Make (Stable.Latest)

  let gen =
    let open Quickcheck.Generator.Let_syntax in
    let%map source = Frozen_ledger_hash.gen
    and target = Frozen_ledger_hash.gen
    and fee_excess = Fee_excess.gen
    and supply_increase = Currency.Amount.gen
    and pending_coinbase_before = Pending_coinbase.Stack.gen
    and pending_coinbase_after = Pending_coinbase.Stack.gen in
<<<<<<< HEAD
    { source
    ; target
    ; fee_excess
    ; sok_digest= ()
    ; supply_increase
    ; pending_coinbase_stack_state=
        {source= pending_coinbase_before; target= pending_coinbase_after} }
end

module Proof = struct
  open Pickles_types
  module T = Pickles.Proof.Make (Nat.N2) (Nat.N2)

  [%%versioned
  module Stable = struct
    module V1 = struct
      type t = T.t
      [@@deriving version {asserted}, yojson, bin_io, compare, sexp]

      let to_latest = Fn.id
    end
  end]

  type t = Stable.Latest.t [@@deriving yojson, compare, sexp]
end

[%%versioned
module Stable = struct
  module V1 = struct
    type t =
      {statement: Statement.With_sok.Stable.V1.t; proof: Proof.Stable.V1.t}
    [@@deriving compare, fields, sexp, version]

    let to_yojson {statement= s; proof} =
      `Assoc
        [ ("source", Frozen_ledger_hash.to_yojson s.source)
        ; ("target", Frozen_ledger_hash.to_yojson s.target)
        ; ("supply_increase", Amount.to_yojson s.supply_increase)
        ; ( "pending_coinbase_stack_state"
          , Pending_coinbase_stack_state.to_yojson
              s.pending_coinbase_stack_state )
        ; ("fee_excess", Fee_excess.to_yojson s.fee_excess)
        ; ("sok_digest", `String "<opaque>")
        ; ("proof", Proof.to_yojson proof) ]

    let to_latest = Fn.id
  end
end]

type t = Stable.Latest.t = {statement: Statement.With_sok.t; proof: Proof.t}
[@@deriving sexp]

let proof t = t.proof

let statement t = {t.statement with sok_digest= ()}

let sok_digest t = t.statement.sok_digest

let to_yojson = Stable.Latest.to_yojson

=======
    ( { source
      ; target
      ; fee_excess
      ; supply_increase
      ; pending_coinbase_stack_state=
          {source= pending_coinbase_before; target= pending_coinbase_after}
      ; sok_digest= () }
      : t )
end

module Proof = struct
  open Pickles_types
  module T = Pickles.Proof.Make (Nat.N2) (Nat.N2)

  [%%versioned
  module Stable = struct
    module V1 = struct
      type t = T.t
      [@@deriving version {asserted}, yojson, bin_io, compare, sexp]

      let to_latest = Fn.id
    end
  end]

  type t = Stable.Latest.t [@@deriving yojson, compare, sexp]
end

[%%versioned
module Stable = struct
  module V1 = struct
    type t =
      {statement: Statement.With_sok.Stable.V1.t; proof: Proof.Stable.V1.t}
    [@@deriving compare, fields, sexp, version, to_yojson]

    let to_latest = Fn.id
  end
end]

type t = Stable.Latest.t = {statement: Statement.With_sok.t; proof: Proof.t}
[@@deriving sexp, to_yojson]

let proof t = t.proof

let statement t = {t.statement with sok_digest= ()}

let sok_digest t = t.statement.sok_digest

let to_yojson = Stable.Latest.to_yojson

>>>>>>> 7b3c9cf6
let create ~source ~target ~supply_increase ~pending_coinbase_stack_state
    ~fee_excess ~sok_digest ~proof =
  { statement=
      { source
      ; target
      ; supply_increase
      ; pending_coinbase_stack_state
      ; fee_excess
      ; sok_digest }
  ; proof }

module Base = struct
  open Tick
  open Let_syntax

<<<<<<< HEAD
  include struct
    open Snarky.Request

    type _ t +=
      | Transaction : Transaction_union.t t
      | State_body : Coda_state.Protocol_state.Body.Value.t t
      | Init_stack : Pending_coinbase.Stack.t t
  end
=======
  type _ Snarky.Request.t +=
    | Transaction : Transaction_union.t Snarky.Request.t
    | State_body : Coda_state.Protocol_state.Body.Value.t Snarky.Request.t
    | Init_stack : Pending_coinbase.Stack.t Snarky.Request.t
>>>>>>> 7b3c9cf6

  module User_command_failure = struct
    (** The various ways that a user command may fail. These should be computed
        before applying the snark, to ensure that only the base fee is charged
        to the fee-payer if executing the user command will later fail.
    *)
    type 'bool t =
      { predicate_failed: 'bool (* All *)
      ; source_not_present: 'bool (* All *)
      ; receiver_not_present: 'bool (* Delegate only *)
      ; amount_insufficient_to_create: 'bool (* Payment only *)
      ; token_cannot_create: 'bool (* Payment only, token<>default *)
      ; source_insufficient_balance: 'bool (* Payment only *)
      ; source_bad_timing: 'bool (* Payment only *) }

    let num_fields = 7

    let to_list
        { predicate_failed
        ; source_not_present
        ; receiver_not_present
        ; amount_insufficient_to_create
        ; token_cannot_create
        ; source_insufficient_balance
        ; source_bad_timing } =
      [ predicate_failed
      ; source_not_present
      ; receiver_not_present
      ; amount_insufficient_to_create
      ; token_cannot_create
      ; source_insufficient_balance
      ; source_bad_timing ]

    let of_list = function
      | [ predicate_failed
        ; source_not_present
        ; receiver_not_present
        ; amount_insufficient_to_create
        ; token_cannot_create
        ; source_insufficient_balance
        ; source_bad_timing ] ->
          { predicate_failed
          ; source_not_present
          ; receiver_not_present
          ; amount_insufficient_to_create
          ; token_cannot_create
          ; source_insufficient_balance
          ; source_bad_timing }
      | _ ->
          failwith
            "Transaction_snark.Base.User_command_failure.to_list: bad length"

    let typ : (Boolean.var t, bool t) Typ.t =
      let open Typ in
      list ~length:num_fields Boolean.typ
      |> transport ~there:to_list ~back:of_list
      |> transport_var ~there:to_list ~back:of_list

    let any t = Boolean.any (to_list t)

    (** Compute which -- if any -- of the failure cases will be hit when
        evaluating the given user command, and indicate whether the fee-payer
        would need to pay the account creation fee if the user command were to
        succeed (irrespective or whether it actually will or not).
    *)
    let compute_unchecked
        ~(constraint_constants : Genesis_constants.Constraint_constants.t)
        ~txn_global_slot ~(fee_payer_account : Account.t)
        ~(receiver_account : Account.t) ~(source_account : Account.t)
        ({payload; signature= _; signer= _} : Transaction_union.t) =
      match payload.body.tag with
      | Fee_transfer | Coinbase ->
          (* Not user commands, return no failure. *)
          of_list (List.init num_fields ~f:(fun _ -> false))
      | _ -> (
          let fail s =
            failwithf
              "Transaction_snark.Base.User_command_failure.compute_unchecked: \
               %s"
              s ()
          in
          let fee_token = payload.common.fee_token in
          let token = payload.body.token_id in
          let fee_payer =
            Account_id.create payload.common.fee_payer_pk fee_token
          in
          let source = Account_id.create payload.body.source_pk token in
          let receiver = Account_id.create payload.body.receiver_pk token in
          (* This should shadow the logic in [Sparse_ledger]. *)
          let fee_payer_account =
            { fee_payer_account with
              balance=
                Option.value_exn ?here:None ?error:None ?message:None
                @@ Balance.sub_amount fee_payer_account.balance
                     (Amount.of_fee payload.common.fee) }
          in
          let predicate_failed =
            (* TODO: Predicates. *)
            not
              (Public_key.Compressed.equal payload.common.fee_payer_pk
                 payload.body.source_pk)
          in
          match payload.body.tag with
          | Fee_transfer | Coinbase ->
              assert false
          | Stake_delegation ->
              let receiver_account =
                if Account_id.equal receiver fee_payer then fee_payer_account
                else receiver_account
              in
              let receiver_not_present =
                let id = Account.identifier receiver_account in
                if Account_id.equal Account_id.empty id then true
                else if Account_id.equal receiver id then false
                else fail "bad receiver account ID"
              in
              let source_account =
                if Account_id.equal source fee_payer then fee_payer_account
                else source_account
              in
              let source_not_present =
                let id = Account.identifier source_account in
                if Account_id.equal Account_id.empty id then true
                else if Account_id.equal source id then false
                else fail "bad source account ID"
              in
              { predicate_failed
              ; source_not_present
              ; receiver_not_present
              ; amount_insufficient_to_create= false
              ; token_cannot_create= false
              ; source_insufficient_balance= false
              ; source_bad_timing= false }
          | Payment ->
              let receiver_account =
                if Account_id.equal receiver fee_payer then fee_payer_account
                else receiver_account
              in
              let receiver_needs_creating =
                let id = Account.identifier receiver_account in
                if Account_id.equal Account_id.empty id then true
                else if Account_id.equal receiver id then false
                else fail "bad receiver account ID"
              in
              let token_is_default = Token_id.(equal default) token in
              let token_cannot_create =
                receiver_needs_creating && not token_is_default
              in
              let amount_insufficient_to_create =
                let creation_amount =
                  Amount.of_fee constraint_constants.account_creation_fee
                in
                receiver_needs_creating
                && Option.is_none
                     (Amount.sub payload.body.amount creation_amount)
              in
              let fee_payer_is_source = Account_id.equal fee_payer source in
              let source_account =
                if fee_payer_is_source then fee_payer_account
                else source_account
              in
              let source_not_present =
                let id = Account.identifier source_account in
                if Account_id.equal Account_id.empty id then true
                else if Account_id.equal source id then false
                else fail "bad source account ID"
              in
              let source_insufficient_balance =
                (* This failure is fatal if fee-payer and source account are
                   the same. This is checked in the transaction pool.
                *)
                (not fee_payer_is_source)
                &&
                if Account_id.equal source receiver then
                  (* The final balance will be [0 - account_creation_fee]. *)
                  receiver_needs_creating
                else
                  Amount.(
                    Balance.to_amount source_account.balance
                    < payload.body.amount)
              in
              let source_bad_timing =
                (* This failure is fatal if fee-payer and source account are
                   the same. This is checked in the transaction pool.
                *)
                (not fee_payer_is_source)
                && ( source_insufficient_balance
                   || Or_error.is_error
                        (Transaction_logic.validate_timing
                           ~txn_amount:payload.body.amount ~txn_global_slot
                           ~account:source_account) )
              in
              { predicate_failed
              ; source_not_present
              ; receiver_not_present= false
              ; amount_insufficient_to_create
              ; token_cannot_create
              ; source_insufficient_balance
              ; source_bad_timing } )

    let%snarkydef compute_as_prover ~constraint_constants ~txn_global_slot
        (txn : Transaction_union.var) =
      let%bind data =
        exists (Typ.Internal.ref ())
          ~compute:
            As_prover.(
              let%map txn = read Transaction_union.typ txn in
              let fee_token = txn.payload.common.fee_token in
              let token = txn.payload.body.token_id in
              let fee_payer =
                Account_id.create txn.payload.common.fee_payer_pk fee_token
              in
              let source =
                Account_id.create txn.payload.body.source_pk token
              in
              let receiver =
                Account_id.create txn.payload.body.receiver_pk token
              in
              (txn, fee_payer, source, receiver))
      in
      let%bind fee_payer_idx =
        exists (Typ.Internal.ref ())
          ~request:
            As_prover.(
              let%map _txn, fee_payer, _source, _receiver =
                read (Typ.Internal.ref ()) data
              in
              Ledger_hash.Find_index fee_payer)
      in
      let%bind fee_payer_account =
        exists (Typ.Internal.ref ())
          ~request:
            As_prover.(
              let%map fee_payer_idx =
                read (Typ.Internal.ref ()) fee_payer_idx
              in
              Ledger_hash.Get_element fee_payer_idx)
      in
      let%bind source_idx =
        exists (Typ.Internal.ref ())
          ~request:
            As_prover.(
              let%map _txn, _fee_payer, source, _receiver =
                read (Typ.Internal.ref ()) data
              in
              Ledger_hash.Find_index source)
      in
      let%bind source_account =
        exists (Typ.Internal.ref ())
          ~request:
            As_prover.(
              let%map source_idx = read (Typ.Internal.ref ()) source_idx in
              Ledger_hash.Get_element source_idx)
      in
      let%bind receiver_idx =
        exists (Typ.Internal.ref ())
          ~request:
            As_prover.(
              let%map _txn, _fee_payer, _source, receiver =
                read (Typ.Internal.ref ()) data
              in
              Ledger_hash.Find_index receiver)
      in
      let%bind receiver_account =
        exists (Typ.Internal.ref ())
          ~request:
            As_prover.(
              let%map receiver_idx = read (Typ.Internal.ref ()) receiver_idx in
              Ledger_hash.Get_element receiver_idx)
      in
      exists typ
        ~compute:
          As_prover.(
            let%bind txn, _fee_payer, _source, _receiver =
              read (Typ.Internal.ref ()) data
            in
            let%bind fee_payer_account, _path =
              read (Typ.Internal.ref ()) fee_payer_account
            in
            let%bind source_account, _path =
              read (Typ.Internal.ref ()) source_account
            in
            let%bind receiver_account, _path =
              read (Typ.Internal.ref ()) receiver_account
            in
            let%map txn_global_slot = read Global_slot.typ txn_global_slot in
            compute_unchecked ~constraint_constants ~txn_global_slot
              ~fee_payer_account ~source_account ~receiver_account txn)
  end

  let%snarkydef check_signature shifted ~payload ~is_user_command ~signer
      ~signature =
    let%bind input = Transaction_union_payload.Checked.to_input payload in
    let%bind verifies =
      Schnorr.Checked.verifies shifted signature signer input
    in
    Boolean.Assert.any [Boolean.not is_user_command; verifies]

  let check_timing ~balance_check ~timed_balance_check ~account ~txn_amount
      ~txn_global_slot =
    (* calculations should track Transaction_logic.validate_timing *)
    let open Account.Poly in
    let open Account.Timing.As_record in
    let { is_timed
        ; initial_minimum_balance
        ; cliff_time
        ; vesting_period
        ; vesting_increment } =
      account.timing
    in
    let%bind before_or_at_cliff =
      Global_slot.Checked.(txn_global_slot <= cliff_time)
    in
    let int_of_field field =
      Snarky_integer.Integer.constant ~m
        (Bigint.of_field field |> Bigint.to_bignum_bigint)
    in
    let zero_int = int_of_field Field.zero in
    let balance_to_int balance =
      Snarky_integer.Integer.of_bits ~m @@ Balance.var_to_bits balance
    in
    let txn_amount_int =
      Snarky_integer.Integer.of_bits ~m @@ Amount.var_to_bits txn_amount
    in
    let balance_int = balance_to_int account.balance in
    let%bind curr_min_balance =
      let open Snarky_integer.Integer in
      let initial_minimum_balance_int =
        balance_to_int initial_minimum_balance
      in
      make_checked (fun () ->
          if_ ~m before_or_at_cliff ~then_:initial_minimum_balance_int
            ~else_:
              (let txn_global_slot_int =
                 Global_slot.Checked.to_integer txn_global_slot
               in
               let cliff_time_int =
                 Global_slot.Checked.to_integer cliff_time
               in
               let _, slot_diff =
                 subtract_unpacking_or_zero ~m txn_global_slot_int
                   cliff_time_int
               in
               let vesting_period_int =
                 Global_slot.Checked.to_integer vesting_period
               in
               let num_periods, _ = div_mod ~m slot_diff vesting_period_int in
               let vesting_increment_int =
                 Amount.var_to_bits vesting_increment |> of_bits ~m
               in
               let min_balance_decrement =
                 mul ~m num_periods vesting_increment_int
               in
               let _, min_balance_less_decrement =
                 subtract_unpacking_or_zero ~m initial_minimum_balance_int
                   min_balance_decrement
               in
               min_balance_less_decrement) )
    in
    let%bind `Underflow underflow, proposed_balance_int =
      make_checked (fun () ->
          Snarky_integer.Integer.subtract_unpacking_or_zero ~m balance_int
            txn_amount_int )
    in
    (* underflow indicates insufficient balance *)
    let%bind () = balance_check (Boolean.not underflow) in
    let%bind sufficient_timed_balance =
      make_checked (fun () ->
          Snarky_integer.Integer.(gte ~m proposed_balance_int curr_min_balance)
      )
    in
    let%bind () =
      let%bind ok = Boolean.(any [not is_timed; sufficient_timed_balance]) in
      timed_balance_check ok
    in
    let%bind is_timed_balance_zero =
      make_checked (fun () ->
          Snarky_integer.Integer.equal ~m curr_min_balance zero_int )
    in
    (* if current min balance is zero, then timing becomes untimed *)
    let%bind is_untimed = Boolean.((not is_timed) || is_timed_balance_zero) in
    let%map timing =
      Account.Timing.if_ is_untimed ~then_:Account.Timing.untimed_var
        ~else_:account.timing
    in
    (`Min_balance curr_min_balance, timing)

  let chain if_ b ~then_ ~else_ =
    let%bind then_ = then_ and else_ = else_ in
    if_ b ~then_ ~else_

  let%snarkydef apply_tagged_transaction
      ~(constraint_constants : Genesis_constants.Constraint_constants.t)
      (type shifted)
      (shifted : (module Inner_curve.Checked.Shifted.S with type t = shifted))
      root pending_coinbase_stack_init pending_coinbase_stack_before
      pending_coinbase_after state_body
      ({signer; signature; payload} as txn : Transaction_union.var) =
    let tag = payload.body.tag in
    let is_user_command = Transaction_union.Tag.Unpacked.is_user_command tag in
    let%bind () =
      [%with_label "Check transaction signature"]
        (check_signature shifted ~payload ~is_user_command ~signer ~signature)
    in
    let%bind signer_pk = Public_key.compress_var signer in
    let%bind () =
      [%with_label "Fee-payer must sign the transaction"]
        ((* TODO: Enable multi-sig. *)
         Public_key.Compressed.Checked.Assert.equal signer_pk
           payload.common.fee_payer_pk)
    in
    let fee = payload.common.fee in
    let token = payload.body.token_id in
    let receiver = Account_id.Checked.create payload.body.receiver_pk token in
    let source = Account_id.Checked.create payload.body.source_pk token in
    (* Information for the fee-payer. *)
    let nonce = payload.common.nonce in
    let fee_token = payload.common.fee_token in
    let fee_payer =
      Account_id.Checked.create payload.common.fee_payer_pk fee_token
    in
    (* Compute transaction kind. *)
    let is_payment = Transaction_union.Tag.Unpacked.is_payment tag in
    let is_fee_transfer = Transaction_union.Tag.Unpacked.is_fee_transfer tag in
    let is_stake_delegation =
      Transaction_union.Tag.Unpacked.is_stake_delegation tag
    in
    let is_coinbase = Transaction_union.Tag.Unpacked.is_coinbase tag in
    let%bind token_default =
      Token_id.(Checked.equal token (var_of_t default))
    in
    let%bind () =
      [%with_label "Validate tokens"]
        (let%bind () =
           (* TODO: Remove this check and update the transaction snark once we
              have an exchange rate mechanism. See issue #4447.
           *)
           [%with_label "Validate fee token"]
             (Token_id.Checked.Assert.equal fee_token
                Token_id.(var_of_t default))
         in
         [%with_label "Validate delegated token is default"]
           Boolean.(Assert.any [token_default; not is_stake_delegation]))
    in
    let current_global_slot =
      Coda_state.Protocol_state.Body.consensus_state state_body
      |> Consensus.Data.Consensus_state.curr_global_slot_var
    in
    let%bind () =
      [%with_label "Check slot validity"]
        ( Global_slot.Checked.(
            current_global_slot <= payload.common.valid_until)
        >>= Boolean.Assert.is_true )
    in
    (* Check coinbase stack. Protocol state body is pushed into the Pending
       coinbase stack once per block. For example, consider any two
       transactions in a block. Their pending coinbase stacks would be:

       transaction1: s1 -> t1 = s1+ protocol_state_body + maybe_coinbase
       transaction2: t1 -> t1 + maybe_another_coinbase
         (Note: protocol_state_body is not pushed again)

       However, for each transaction, we need to constrain the protocol state
       body. This is done is by using the stack ([init_stack]) without the
       current protocol state body, pushing the state body to it in every
       transaction snark and checking if it matches the target.
       We also need to constrain the source for the merges to work correctly.
       Basically,

       init_stack + protocol_state_body + maybe_coinbase = target
       AND
       init_stack = source || init_stack + protocol_state_body = source *)

    (* These are all the possible cases:

       Init_stack     Source                 Target 
      --------------------------------------------------------------
        i               i                       i + state
        i               i                       i + state + coinbase
        i               i + state               i + state
        i               i + state               i + state + coinbase
        i + coinbase    i + state + coinbase    i + state + coinbase
    *)
    let%bind () =
      [%with_label "Compute coinbase stack"]
        (let%bind state_body_hash =
           Coda_state.Protocol_state.Body.hash_checked state_body
         in
         let%bind pending_coinbase_stack_with_state =
           Pending_coinbase.Stack.Checked.push_state state_body_hash
             pending_coinbase_stack_init
         in
         let%bind computed_pending_coinbase_stack_after =
           let coinbase =
             (Account_id.Checked.public_key receiver, payload.body.amount)
           in
           let%bind stack' =
             Pending_coinbase.Stack.Checked.push_coinbase coinbase
               pending_coinbase_stack_with_state
           in
           Pending_coinbase.Stack.Checked.if_ is_coinbase ~then_:stack'
             ~else_:pending_coinbase_stack_with_state
         in
         [%with_label "Check coinbase stack"]
           (let%bind correct_coinbase_target_stack =
              Pending_coinbase.Stack.equal_var
                computed_pending_coinbase_stack_after pending_coinbase_after
            in
            let%bind valid_init_state =
              let%bind equal_source =
                Pending_coinbase.Stack.equal_var pending_coinbase_stack_init
                  pending_coinbase_stack_before
              in
              let%bind equal_source_with_state =
                Pending_coinbase.Stack.equal_var
                  pending_coinbase_stack_with_state
                  pending_coinbase_stack_before
              in
              Boolean.(equal_source || equal_source_with_state)
            in
            Boolean.Assert.all [correct_coinbase_target_stack; valid_init_state]))
    in
    (* Interrogate failure cases. This value is created without constraints;
       the failures should be checked against potential failures to ensure
       consistency.
    *)
    let%bind user_command_failure =
      User_command_failure.compute_as_prover ~constraint_constants
        ~txn_global_slot:current_global_slot txn
    in
    let%bind user_command_fails =
      User_command_failure.any user_command_failure
    in
    let%bind () =
      [%with_label "A failing user command is a user command"]
        Boolean.(Assert.any [is_user_command; not user_command_fails])
    in
    let%bind () =
      [%with_label "Check success failure against predicted"]
        (* TODO: Predicates. *)
        (let%bind bypass_predicate =
           Public_key.Compressed.Checked.equal payload.common.fee_payer_pk
             payload.body.source_pk
         in
         assert_r1cs
           (Boolean.not bypass_predicate :> Field.Var.t)
           (is_user_command :> Field.Var.t)
           (user_command_failure.predicate_failed :> Field.Var.t))
    in
    let account_creation_amount =
      Amount.Checked.of_fee
        Fee.(var_of_t constraint_constants.account_creation_fee)
    in
    let%bind is_zero_fee =
      fee |> Fee.var_to_number |> Number.to_var
      |> Field.(Checked.equal (Var.constant zero))
    in
    let%bind can_create_fee_payer_account =
      (* Fee transfers and coinbases may create an account. We check the normal
         invariants to ensure that the account creation fee is paid.
      *)
      let%bind fee_may_be_charged =
        (* If the fee is zero, we do not create the account at all, so we allow
           this through. Otherwise, the fee must be the default.
        *)
        Boolean.(token_default || is_zero_fee)
      in
      Boolean.((not is_user_command) && fee_may_be_charged)
    in
    let%bind root_after_fee_payer_update =
      [%with_label "Update fee payer"]
        (Frozen_ledger_hash.modify_account_send
           ~depth:constraint_constants.ledger_depth root
           ~is_writeable:can_create_fee_payer_account fee_payer
           ~f:(fun ~is_empty_and_writeable account ->
             (* this account is:
               - the fee-payer for payments
               - the fee-payer for stake delegation
               - the fee-receiver for a coinbase
               - the second receiver for a fee transfer
             *)
             let%bind next_nonce =
               Account.Nonce.Checked.succ_if account.nonce is_user_command
             in
             let%bind () =
               [%with_label "Check fee nonce"]
                 (let%bind nonce_matches =
                    Account.Nonce.Checked.equal nonce account.nonce
                  in
                  Boolean.Assert.any
                    [Boolean.not is_user_command; nonce_matches])
             in
             let%bind receipt_chain_hash =
               let current = account.receipt_chain_hash in
               let%bind r = Receipt.Chain_hash.Checked.cons ~payload current in
               Receipt.Chain_hash.Checked.if_ is_user_command ~then_:r
                 ~else_:current
             in
             let%bind is_empty_and_writeable =
               (* If this is a coinbase with zero fee, do not create the
                  account, since the fee amount won't be enough to pay for it.
               *)
               Boolean.(is_empty_and_writeable && not is_zero_fee)
             in
             let%bind amount =
               [%with_label "Compute fee payer amount"]
                 (let fee_payer_amount =
                    let sgn = Sgn.Checked.neg_if_true is_user_command in
                    Amount.Signed.create
                      ~magnitude:(Amount.Checked.of_fee fee)
                      ~sgn
                  in
                  (* Account creation fee for fee transfers/coinbases. *)
                  let%bind account_creation_fee =
                    let%map magnitude =
                      Amount.Checked.if_ is_empty_and_writeable
                        ~then_:account_creation_amount
                        ~else_:Amount.(var_of_t zero)
                    in
                    Amount.Signed.create ~magnitude ~sgn:Sgn.Checked.neg
                  in
                  Amount.Signed.Checked.(
                    add fee_payer_amount account_creation_fee))
             in
             let txn_global_slot = current_global_slot in
             let%bind `Min_balance _, timing =
               [%with_label "Check fee payer timing"]
                 (let%bind txn_amount =
                    Amount.Checked.if_
                      (Sgn.Checked.is_neg amount.sgn)
                      ~then_:amount.magnitude
                      ~else_:Amount.(var_of_t zero)
                  in
                  let balance_check ok =
                    [%with_label "Check fee payer balance"]
                      (Boolean.Assert.is_true ok)
                  in
                  let timed_balance_check ok =
                    [%with_label "Check fee payer timed balance"]
                      (Boolean.Assert.is_true ok)
                  in
                  check_timing ~balance_check ~timed_balance_check ~account
                    ~txn_amount ~txn_global_slot)
             in
             let%bind balance =
               [%with_label "Check payer balance"]
                 (Balance.Checked.add_signed_amount account.balance amount)
             in
             let%map public_key =
               Public_key.Compressed.Checked.if_ is_empty_and_writeable
                 ~then_:(Account_id.Checked.public_key fee_payer)
                 ~else_:account.public_key
             and token_id =
               Token_id.Checked.if_ is_empty_and_writeable
                 ~then_:(Account_id.Checked.token_id fee_payer)
                 ~else_:account.token_id
             and delegate =
               Public_key.Compressed.Checked.if_ is_empty_and_writeable
                 ~then_:(Account_id.Checked.public_key fee_payer)
                 ~else_:account.delegate
             in
             { Account.Poly.balance
             ; public_key
             ; token_id
             ; token_owner= account.token_owner
             ; nonce= next_nonce
             ; receipt_chain_hash
             ; delegate
             ; voting_for= account.voting_for
             ; timing } ))
    in
    let%bind receiver_increase =
      (* - payments:         payload.body.amount
         - stake delegation: 0
         - coinbase:         payload.body.amount - payload.common.fee
         - fee transfer:     payload.body.amount
      *)
      [%with_label "Compute receiver increase"]
        (let%bind base_amount =
           Amount.Checked.if_ is_stake_delegation
             ~then_:(Amount.var_of_t Amount.zero)
             ~else_:payload.body.amount
         in
         (* The fee for entering the coinbase transaction is paid up front. *)
         let%bind coinbase_receiver_fee =
           Amount.Checked.if_ is_coinbase
             ~then_:(Amount.Checked.of_fee fee)
             ~else_:(Amount.var_of_t Amount.zero)
         in
         Amount.Checked.sub base_amount coinbase_receiver_fee)
    in
    let%bind root_after_receiver_update =
      [%with_label "Update receiver"]
        (Frozen_ledger_hash.modify_account_recv
           ~depth:constraint_constants.ledger_depth root_after_fee_payer_update
           receiver ~f:(fun ~is_empty_and_writeable account ->
             (* this account is:
               - the receiver for payments
               - the delegated-to account for stake delegation
               - the receiver for a coinbase
               - the first receiver for a fee transfer
             *)
             let%bind is_empty_delegatee =
               Boolean.(is_empty_and_writeable && is_stake_delegation)
             in
             let%bind () =
               [%with_label "Receiver existence failure matches predicted"]
                 (Boolean.Assert.( = ) is_empty_delegatee
                    user_command_failure.receiver_not_present)
             in
             let is_empty_and_writeable =
               (* is_empty_and_writable && not is_stake_delegation *)
               Boolean.Unsafe.of_cvar
               @@ Field.Var.(
                    sub (is_empty_and_writeable :> t) (is_empty_delegatee :> t))
             in
             let%bind () =
               [%with_label
                 "Check whether creation fails due to a non-default token"]
                 (let%bind token_should_not_create =
                    Boolean.(
                      is_empty_and_writeable && Boolean.not token_default)
                  in
                  let%bind token_cannot_create =
                    Boolean.(token_should_not_create && is_user_command)
                  in
                  let%bind () =
                    [%with_label
                      "Check that account creation is paid in the default \
                       token for non-user-commands"]
                      ((* This expands to
                          [token_should_not_create =
                            token_should_not_create && is_user_command]
                          which is
                          - [token_should_not_create = token_should_not_create]
                            (ie. always satisfied) for user commands
                          - [token_should_not_create = false] for coinbases/fee
                            transfers.
                       *)
                       Boolean.Assert.( = ) token_should_not_create
                         token_cannot_create)
                  in
                  Boolean.Assert.( = ) token_cannot_create
                    user_command_failure.token_cannot_create)
             in
             let%bind balance =
               (* [receiver_increase] will be zero in the stake delegation
                  case.
               *)
               let%bind receiver_amount =
                 let%bind account_creation_amount =
                   Amount.Checked.if_ is_empty_and_writeable
                     ~then_:account_creation_amount
                     ~else_:Amount.(var_of_t zero)
                 in
                 let%bind amount_for_new_account, `Underflow underflow =
                   Amount.Checked.sub_flagged receiver_increase
                     account_creation_amount
                 in
                 let%bind () =
                   [%with_label
                     "Receiver creation fee failure matches predicted"]
                     (Boolean.Assert.( = ) underflow
                        user_command_failure.amount_insufficient_to_create)
                 in
                 Currency.Amount.Checked.if_ user_command_fails
                   ~then_:Amount.(var_of_t zero)
                   ~else_:amount_for_new_account
               in
               (* TODO: This case can be contrived using minted tokens, handle
                  it in the transaction logic and add a case for it to
                  [User_command_failure.t].
                *)
               Balance.Checked.(account.balance + receiver_amount)
             in
             let%bind is_empty_and_writeable =
               (* Do not create a new account if the user command will fail. *)
               Boolean.(is_empty_and_writeable && not user_command_fails)
             in
             let%bind may_delegate =
               (* Only default tokens may participate in delegation. *)
               Boolean.(is_empty_and_writeable && token_default)
             in
             let%map delegate =
               Public_key.Compressed.Checked.if_ may_delegate
                 ~then_:(Account_id.Checked.public_key receiver)
                 ~else_:account.delegate
             and public_key =
               Public_key.Compressed.Checked.if_ is_empty_and_writeable
                 ~then_:(Account_id.Checked.public_key receiver)
                 ~else_:account.public_key
             and token_id =
               Token_id.Checked.if_ is_empty_and_writeable ~then_:token
                 ~else_:account.token_id
             in
             { Account.Poly.balance
             ; public_key
             ; token_id
             ; token_owner= account.token_owner
             ; nonce= account.nonce
             ; receipt_chain_hash= account.receipt_chain_hash
             ; delegate
             ; voting_for= account.voting_for
             ; timing= account.timing } ))
    in
    let%bind fee_payer_is_source = Account_id.Checked.equal fee_payer source in
    let%bind root_after_source_update =
      [%with_label "Update source"]
        (Frozen_ledger_hash.modify_account_send
           ~depth:constraint_constants.ledger_depth
           ~is_writeable:
             (* [modify_account_send] does this failure check for us. *)
             user_command_failure.source_not_present root_after_receiver_update
           source ~f:(fun ~is_empty_and_writeable:_ account ->
             (* this account is:
               - the source for payments
               - the delegator for stake delegation
               - the fee-receiver for a coinbase
               - the second receiver for a fee transfer
             *)
             let%bind () =
               [%with_label
                 "Check source failure cases do not apply when fee-payer is \
                  source"]
                 (let num_failures =
                    let open Field.Var in
                    add
                      (user_command_failure.source_insufficient_balance :> t)
                      (user_command_failure.source_bad_timing :> t)
                  in
                  let not_fee_payer_is_source =
                    (Boolean.not fee_payer_is_source :> Field.Var.t)
                  in
                  (* Equivalent to:
                    if fee_payer_is_source then
                      num_failures = 0
                    else
                      num_failures = num_failures
                  *)
                  assert_r1cs not_fee_payer_is_source num_failures num_failures)
             in
             let%bind amount =
               (* Only payments should affect the balance at this stage. *)
               if_ is_payment ~typ:Amount.typ ~then_:payload.body.amount
                 ~else_:Amount.(var_of_t zero)
             in
             let txn_global_slot = current_global_slot in
             let%bind `Min_balance _, timing =
               [%with_label "Check source timing"]
                 (let balance_check ok =
                    [%with_label
                      "Check source balance failure matches predicted"]
                      (Boolean.Assert.( = ) ok
                         (Boolean.not
                            user_command_failure.source_insufficient_balance))
                  in
                  let timed_balance_check ok =
                    [%with_label
                      "Check source timed balance failure matches predicted"]
                      (let%bind ok =
                         Boolean.(
                           ok
                           && not
                                user_command_failure
                                  .source_insufficient_balance)
                       in
                       Boolean.Assert.( = ) ok
                         (Boolean.not user_command_failure.source_bad_timing))
                  in
                  check_timing ~balance_check ~timed_balance_check ~account
                    ~txn_amount:amount ~txn_global_slot)
             in
             let%bind balance, `Underflow underflow =
               Balance.Checked.sub_amount_flagged account.balance amount
             in
             let%bind () =
               (* TODO: Remove the redundancy in balance calculation between
                  here and [check_timing].
               *)
               [%with_label "Check source balance failure matches predicted"]
                 (Boolean.Assert.( = ) underflow
                    user_command_failure.source_insufficient_balance)
             in
             let%map delegate =
               Public_key.Compressed.Checked.if_ is_stake_delegation
                 ~then_:(Account_id.Checked.public_key receiver)
                 ~else_:account.delegate
             in
             (* NOTE: Technically we update the account here even in the case
                of [user_command_fails], but we throw the resulting hash away
                in [final_root] below, so it shouldn't matter.
             *)
             { Account.Poly.balance
             ; public_key= account.public_key
             ; token_id= account.token_id
             ; token_owner= account.token_owner
             ; nonce= account.nonce
             ; receipt_chain_hash= account.receipt_chain_hash
             ; delegate
             ; voting_for= account.voting_for
             ; timing } ))
    in
    let%bind fee_excess =
      (* - payments:         payload.common.fee
         - stake delegation: payload.common.fee
         - coinbase:         0 (fee already paid above)
         - fee transfer:     - payload.body.amount - payload.common.fee
      *)
      let open Amount in
      chain Signed.Checked.if_ is_coinbase
        ~then_:(return (Signed.Checked.of_unsigned (var_of_t zero)))
        ~else_:
          (let user_command_excess =
             Signed.Checked.of_unsigned (Checked.of_fee payload.common.fee)
           in
           let%bind fee_transfer_excess =
             let%map magnitude =
               Checked.(payload.body.amount + of_fee payload.common.fee)
             in
             Signed.create ~magnitude ~sgn:Sgn.Checked.neg
           in
           Signed.Checked.if_ is_fee_transfer ~then_:fee_transfer_excess
             ~else_:user_command_excess)
    in
    let%bind supply_increase =
      Amount.Checked.if_ is_coinbase ~then_:payload.body.amount
        ~else_:Amount.(var_of_t zero)
    in
    let%map final_root =
      (* Ensure that only the fee-payer was charged if this was an invalid user
         command.
      *)
      Frozen_ledger_hash.if_ user_command_fails
        ~then_:root_after_fee_payer_update ~else_:root_after_source_update
    in
    (final_root, fee_excess, supply_increase)

  (* Someday:
   write the following soundness tests:
   - apply a transaction where the signature is incorrect
   - apply a transaction where the sender does not have enough money in their account
   - apply a transaction and stuff in the wrong target hash
    *)

  (* spec for [main top_hash]:
   constraints pass iff
   there exist
      l1 : Frozen_ledger_hash.t,
      l2 : Frozen_ledger_hash.t,
      fee_excess : Amount.Signed.t,
      supply_increase : Amount.t
      pending_coinbase_stack_state: Pending_coinbase_stack_state.t
      t : Tagged_transaction.t
   such that
   H(l1, l2, pending_coinbase_stack_state.source, pending_coinbase_stack_state.target, fee_excess, supply_increase) = top_hash,
   applying [t] to ledger with merkle hash [l1] results in ledger with merkle hash [l2]. *)
  let%snarkydef main ~constraint_constants
      (statement : Statement.With_sok.Checked.t) =
    let%bind (module Shifted) = Tick.Inner_curve.Checked.Shifted.create () in
    let%bind t =
      with_label __LOC__
        (exists Transaction_union.typ ~request:(As_prover.return Transaction))
    in
    let%bind pending_coinbase_init =
      exists Pending_coinbase.Stack.typ ~request:(As_prover.return Init_stack)
    in
    let%bind state_body =
      exists
        (Coda_state.Protocol_state.Body.typ ~constraint_constants)
        ~request:(As_prover.return State_body)
    in
    let pc = statement.pending_coinbase_stack_state in
    let%bind root_after, fee_excess, supply_increase =
      apply_tagged_transaction ~constraint_constants
        (module Shifted)
        statement.source pending_coinbase_init pc.source pc.target state_body t
      (* 
        root_before pending_coinbase_init pending_coinbase_before
        pending_coinbase_after state_body te*)
    in
    let%bind fee_excess =
      (* Use the default token for the fee excess if it is zero.
         This matches the behaviour of [Fee_excess.rebalance], which allows
         [verify_complete_merge] to verify a proof without knowledge of the
         particular fee tokens used.
      *)
      let%bind fee_excess_zero =
        Amount.equal_var fee_excess.magnitude Amount.(var_of_t zero)
      in
      let%map fee_token_l =
        Token_id.Checked.if_ fee_excess_zero
          ~then_:Token_id.(var_of_t default)
          ~else_:t.payload.common.fee_token
      in
      { Fee_excess.fee_token_l
      ; fee_excess_l= Signed_poly.map ~f:Amount.Checked.to_fee fee_excess
      ; fee_token_r= Token_id.(var_of_t default)
      ; fee_excess_r= Fee.Signed.(Checked.constant zero) }
    in
    Checked.all_unit
      [ Frozen_ledger_hash.assert_equal root_after statement.target
      ; Currency.Amount.Checked.assert_equal supply_increase
          statement.supply_increase
      ; Fee_excess.assert_equal_checked fee_excess statement.fee_excess ]

  let rule ~constraint_constants : _ Pickles.Inductive_rule.t =
    { prevs= []
    ; main=
        (fun [] x ->
          Run.run_checked (main ~constraint_constants x) ;
          [] )
    ; main_value= (fun [] _ -> []) }

  let transaction_union_handler handler (transaction : Transaction_union.t)
      (state_body : Coda_state.Protocol_state.Body.Value.t)
      (init_stack : Pending_coinbase.Stack.t) : Snarky.Request.request -> _ =
   fun (With {request; respond} as r) ->
<<<<<<< HEAD
    let k r = respond (Provide r) in
    match request with
    | Transaction ->
        k transaction
    | State_body ->
        k state_body
    | Init_stack ->
        k init_stack
=======
    match request with
    | Transaction ->
        respond (Provide transaction)
    | State_body ->
        respond (Provide state_body)
    | Init_stack ->
        respond (Provide init_stack)
>>>>>>> 7b3c9cf6
    | _ ->
        handler r
end

module Transition_data = struct
  type t =
    { proof: Proof_type.t
    ; supply_increase: Amount.t
    ; fee_excess: Fee_excess.t
    ; sok_digest: Sok_message.Digest.t
    ; pending_coinbase_stack_state: Pending_coinbase_stack_state.t }
  [@@deriving fields]
end

module Merge = struct
  open Tick

  (* spec for [main top_hash]:
     constraints pass iff
     there exist digest, s1, s3, fee_excess, supply_increase pending_coinbase_stack12.source, pending_coinbase_stack23.target, tock_vk such that
     H(digest,s1, s3, pending_coinbase_stack12.source, pending_coinbase_stack23.target, fee_excess, supply_increase, tock_vk) = top_hash,
     verify_transition tock_vk _ s1 s2 pending_coinbase_stack12.source, pending_coinbase_stack12.target is true
     verify_transition tock_vk _ s2 s3 pending_coinbase_stack23.source, pending_coinbase_stack23.target is true
  *)
<<<<<<< HEAD
  let%snarkydef main ([s1; s2] : _ Pickles_types.Hlist.HlistId.t)
      (s : Statement.With_sok.Checked.t) =
=======
  let%snarkydef main
      ([s1; s2] :
        (Statement.With_sok.var * (Statement.With_sok.var * _))
        Pickles_types.Hlist.HlistId.t) (s : Statement.With_sok.Checked.t) =
>>>>>>> 7b3c9cf6
    let%bind fee_excess =
      Fee_excess.combine_checked s1.Statement.fee_excess
        s2.Statement.fee_excess
    in
    let%bind () =
      with_label __LOC__
        (let%bind valid_pending_coinbase_stack_transition =
           Pending_coinbase.Stack.Checked.check_merge
             ~transition1:
               ( s1.pending_coinbase_stack_state.source
               , s1.pending_coinbase_stack_state.target )
             ~transition2:
               ( s2.pending_coinbase_stack_state.source
               , s2.pending_coinbase_stack_state.target )
         in
         Boolean.Assert.is_true valid_pending_coinbase_stack_transition)
    in
    let%bind supply_increase =
      Amount.Checked.add s1.supply_increase s2.supply_increase
    in
    Checked.all_unit
      [ Fee_excess.assert_equal_checked fee_excess s.fee_excess
      ; Amount.Checked.assert_equal supply_increase s.supply_increase
      ; Frozen_ledger_hash.assert_equal s.source s1.source
      ; Frozen_ledger_hash.assert_equal s1.target s2.source
      ; Frozen_ledger_hash.assert_equal s2.target s.target ]

  let rule self : _ Pickles.Inductive_rule.t =
    let prev_should_verify =
      match Genesis_constants.Proof_level.compiled with
      | Full ->
          true
      | _ ->
          false
    in
    let b = Boolean.var_of_value prev_should_verify in
    { prevs= [self; self]
    ; main=
        (fun ps x ->
          Run.run_checked (main ps x) ;
          [b; b] )
    ; main_value= (fun _ _ -> [prev_should_verify; prev_should_verify]) }
end

open Pickles_types

type tag =
  ( Statement.With_sok.Checked.t
  , Statement.With_sok.t
  , Nat.N2.n
  , Nat.N2.n )
  Pickles.Tag.t

let time lab f =
  let start = Time.now () in
  let x = f () in
  let stop = Time.now () in
  printf "%s: %s\n%!" lab (Time.Span.to_string_hum (Time.diff stop start)) ;
  x

let system ~constraint_constants =
  time "Transaction_snark.system" (fun () ->
      Pickles.compile ~cache:Cache_dir.cache
        (module Statement.With_sok.Checked)
        (module Statement.With_sok)
        ~typ:Statement.With_sok.typ
        ~branches:(module Nat.N2)
        ~max_branching:(module Nat.N2)
        ~name:"transaction-snark"
        ~choices:(fun ~self ->
          [Base.rule ~constraint_constants; Merge.rule self] ) )

module Verification = struct
  module type S = sig
    val tag : tag

    val verify : (t * Sok_message.t) list -> bool

    val id : Pickles.Verification_key.Id.t Lazy.t

    val verification_key : Pickles.Verification_key.t Lazy.t

    val verify_against_digest : t -> bool
  end
end

module type S = sig
  include Verification.S

  val cache_handle : Pickles.Cache_handle.t

  val of_transaction :
       sok_digest:Sok_message.Digest.t
    -> source:Frozen_ledger_hash.t
    -> target:Frozen_ledger_hash.t
    -> init_stack:Pending_coinbase.Stack.t
    -> pending_coinbase_stack_state:Pending_coinbase_stack_state.t
    -> init_stack:Pending_coinbase.Stack.t
    -> Transaction.t Transaction_protocol_state.t
    -> Tick.Handler.t
    -> t

  val of_user_command :
       sok_digest:Sok_message.Digest.t
    -> source:Frozen_ledger_hash.t
    -> target:Frozen_ledger_hash.t
    -> init_stack:Pending_coinbase.Stack.t
    -> pending_coinbase_stack_state:Pending_coinbase_stack_state.t
    -> init_stack:Pending_coinbase.Stack.t
    -> User_command.With_valid_signature.t Transaction_protocol_state.t
    -> Tick.Handler.t
    -> t

  val of_fee_transfer :
       sok_digest:Sok_message.Digest.t
    -> source:Frozen_ledger_hash.t
    -> target:Frozen_ledger_hash.t
    -> init_stack:Pending_coinbase.Stack.t
    -> pending_coinbase_stack_state:Pending_coinbase_stack_state.t
    -> init_stack:Pending_coinbase.Stack.t
    -> Fee_transfer.t Transaction_protocol_state.t
    -> Tick.Handler.t
    -> t

  val merge : t -> t -> sok_digest:Sok_message.Digest.t -> t Or_error.t
end

let check_transaction_union ?(preeval = false) ~constraint_constants
<<<<<<< HEAD
    sok_message source target pc transaction state_body init_stack handler =
  let sok_digest = Sok_message.digest sok_message in
  let handler =
    Base.transaction_union_handler handler transaction state_body init_stack
=======
    sok_message source target init_stack pending_coinbase_stack_state
    transaction state_body handler =
  if preeval then failwith "preeval currently disabled" ;
  let sok_digest = Sok_message.digest sok_message in
  let handler =
    Base.transaction_union_handler handler transaction state_body init_stack
  in
  let statement : Statement.With_sok.t =
    { source
    ; target
    ; supply_increase= Transaction_union.supply_increase transaction
    ; pending_coinbase_stack_state
    ; fee_excess= Transaction_union.fee_excess transaction
    ; sok_digest }
>>>>>>> 7b3c9cf6
  in
  if preeval then failwith "preeval currently disabled" ;
  let open Tick in
  Or_error.ok_exn
    (run_and_check
       (handle
          (Checked.map ~f:As_prover.return
             (let open Checked in
             exists Statement.With_sok.typ
<<<<<<< HEAD
               ~compute:
                 (As_prover.return
                    { Statement.source
                    ; target
                    ; supply_increase=
                        Transaction_union.supply_increase transaction
                    ; fee_excess= Transaction_union.fee_excess transaction
                    ; sok_digest
                    ; pending_coinbase_stack_state= pc })
=======
               ~compute:(As_prover.return statement)
>>>>>>> 7b3c9cf6
             >>= Base.main ~constraint_constants))
          handler)
       ())
  |> ignore

let check_transaction ?preeval ~constraint_constants ~sok_message ~source
<<<<<<< HEAD
    ~target ~pending_coinbase_stack_state ~init_stack
=======
    ~target ~init_stack ~pending_coinbase_stack_state
>>>>>>> 7b3c9cf6
    (transaction_in_block : Transaction.t Transaction_protocol_state.t) handler
    =
  let transaction =
    Transaction_protocol_state.transaction transaction_in_block
  in
  let state_body =
    Transaction_protocol_state.block_data transaction_in_block
  in
  check_transaction_union ?preeval ~constraint_constants sok_message source
    target init_stack pending_coinbase_stack_state
    (Transaction_union.of_transaction transaction)
    state_body init_stack handler

let check_user_command ~constraint_constants ~sok_message ~source ~target
<<<<<<< HEAD
    pending_coinbase_stack_state ~init_stack t_in_block handler =
  let user_command = Transaction_protocol_state.transaction t_in_block in
  check_transaction ~constraint_constants ~sok_message ~source ~target
    ~pending_coinbase_stack_state ~init_stack
=======
    ~init_stack pending_coinbase_stack_state t_in_block handler =
  let user_command = Transaction_protocol_state.transaction t_in_block in
  check_transaction ~constraint_constants ~sok_message ~source ~target
    ~init_stack ~pending_coinbase_stack_state
>>>>>>> 7b3c9cf6
    {t_in_block with transaction= User_command user_command}
    handler

let generate_transaction_union_witness ?(preeval = false) ~constraint_constants
<<<<<<< HEAD
    sok_message source target transaction_in_block pc init_stack handler =
=======
    sok_message source target transaction_in_block init_stack
    pending_coinbase_stack_state handler =
  if preeval then failwith "preeval currently disabled" ;
>>>>>>> 7b3c9cf6
  let transaction =
    Transaction_protocol_state.transaction transaction_in_block
  in
  let state_body =
    Transaction_protocol_state.block_data transaction_in_block
  in
  let sok_digest = Sok_message.digest sok_message in
  let handler =
    Base.transaction_union_handler handler transaction state_body init_stack
<<<<<<< HEAD
  in
  let open Tick in
  let input =
    { Statement.source
    ; target
    ; supply_increase= Transaction_union.supply_increase transaction
    ; fee_excess= Transaction_union.fee_excess transaction
    ; sok_digest
    ; pending_coinbase_stack_state= pc }
  in
  if preeval then failwith "preeval currently disabled" ;
  let main x = handle (Base.main ~constraint_constants x) handler in
  generate_auxiliary_input [Statement.With_sok.typ] () main input
=======
  in
  let statement : Statement.With_sok.t =
    { source
    ; target
    ; supply_increase= Transaction_union.supply_increase transaction
    ; pending_coinbase_stack_state
    ; fee_excess= Transaction_union.fee_excess transaction
    ; sok_digest }
  in
  let open Tick in
  let main x = handle (Base.main ~constraint_constants x) handler in
  generate_auxiliary_input [Statement.With_sok.typ] () main statement
>>>>>>> 7b3c9cf6

let generate_transaction_witness ?preeval ~constraint_constants ~sok_message
    ~source ~target ~init_stack pending_coinbase_stack_state
    (transaction_in_block : Transaction.t Transaction_protocol_state.t) handler
    =
  let transaction =
    Transaction_protocol_state.transaction transaction_in_block
  in
  generate_transaction_union_witness ?preeval ~constraint_constants sok_message
    source target
    { transaction_in_block with
      transaction= Transaction_union.of_transaction transaction }
<<<<<<< HEAD
    pending_coinbase_stack_state init_stack handler
=======
    init_stack pending_coinbase_stack_state handler
>>>>>>> 7b3c9cf6

let verify (ts : (t * _) list) ~key =
  List.for_all ts ~f:(fun ({statement; _}, message) ->
      Sok_message.Digest.equal
        (Sok_message.digest message)
        statement.sok_digest )
  && Pickles.verify
       (module Nat.N2)
       (module Statement.With_sok)
       key
       (List.map ts ~f:(fun ({statement; proof}, _) -> (statement, proof)))

module Make () = struct
  let tag, cache_handle, p, Pickles.Provers.[base; merge] =
    system
      ~constraint_constants:Genesis_constants.Constraint_constants.compiled

  module Proof = (val p)

  let id = Proof.id

  let verification_key = Proof.verification_key

  let verify_against_digest {statement; proof} =
    Proof.verify [(statement, proof)]

  let verify ts =
    List.for_all ts ~f:(fun (p, m) ->
        Sok_message.Digest.equal (Sok_message.digest m) p.statement.sok_digest
    )
    && Proof.verify
         (List.map ts ~f:(fun ({statement; proof}, _) -> (statement, proof)))

  let of_transaction_union sok_digest source target
      ~pending_coinbase_stack_state transaction state_body ~init_stack handler
      =
    let s =
      { Statement.source
      ; target
      ; sok_digest
      ; fee_excess= Transaction_union.fee_excess transaction
      ; supply_increase= Transaction_union.supply_increase transaction
      ; pending_coinbase_stack_state }
    in
    { statement= s
    ; proof=
        base []
          ~handler:
            (Base.transaction_union_handler handler transaction state_body
               init_stack)
          s }

<<<<<<< HEAD
  let of_transaction ~sok_digest ~source ~target ~pending_coinbase_stack_state
      ~init_stack transaction_in_block handler =
=======
  let of_transaction ~sok_digest ~source ~target ~init_stack
      ~pending_coinbase_stack_state transaction_in_block handler =
>>>>>>> 7b3c9cf6
    let transaction =
      Transaction_protocol_state.transaction transaction_in_block
    in
    let state_body =
      Transaction_protocol_state.block_data transaction_in_block
    in
<<<<<<< HEAD
    of_transaction_union sok_digest source target ~pending_coinbase_stack_state
      ~init_stack
      (Transaction_union.of_transaction transaction)
      state_body handler

  let of_user_command ~sok_digest ~source ~target ~pending_coinbase_stack_state
      ~init_stack user_command_in_block handler =
    of_transaction ~sok_digest ~source ~target ~pending_coinbase_stack_state
      ~init_stack
=======
    of_transaction_union sok_digest source target ~init_stack
      ~pending_coinbase_stack_state
      (Transaction_union.of_transaction transaction)
      state_body handler

  let of_user_command ~sok_digest ~source ~target ~init_stack
      ~pending_coinbase_stack_state user_command_in_block handler =
    of_transaction ~sok_digest ~source ~target ~init_stack
      ~pending_coinbase_stack_state
>>>>>>> 7b3c9cf6
      { user_command_in_block with
        transaction=
          User_command
            (Transaction_protocol_state.transaction user_command_in_block) }
      handler

<<<<<<< HEAD
  let of_fee_transfer ~sok_digest ~source ~target ~pending_coinbase_stack_state
      ~init_stack transfer_in_block handler =
    of_transaction ~sok_digest ~source ~target ~pending_coinbase_stack_state
      ~init_stack
=======
  let of_fee_transfer ~sok_digest ~source ~target ~init_stack
      ~pending_coinbase_stack_state transfer_in_block handler =
    of_transaction ~sok_digest ~source ~target ~init_stack
      ~pending_coinbase_stack_state
>>>>>>> 7b3c9cf6
      { transfer_in_block with
        transaction=
          Fee_transfer
            (Transaction_protocol_state.transaction transfer_in_block) }
      handler

  let merge ({statement= t12; _} as x12) ({statement= t23; _} as x23)
      ~sok_digest =
    let open Or_error.Let_syntax in
    let%map fee_excess = Fee_excess.combine t12.fee_excess t23.fee_excess
    and supply_increase =
      Amount.add t12.supply_increase t23.supply_increase
      |> Option.value_map ~f:Or_error.return
           ~default:
             (Or_error.errorf
                "Transaction_snark.merge: Supply change amount overflow")
    in
<<<<<<< HEAD
    let s =
=======
    let s : Statement.With_sok.t =
>>>>>>> 7b3c9cf6
      { Statement.source= t12.source
      ; target= t23.target
      ; supply_increase
      ; fee_excess
      ; pending_coinbase_stack_state=
          { source= t12.pending_coinbase_stack_state.source
          ; target= t23.pending_coinbase_stack_state.target }
      ; sok_digest }
    in
    { statement= s
    ; proof= merge [(x12.statement, x12.proof); (x23.statement, x23.proof)] s
    }
end

let%test_module "transaction_snark" =
  ( module struct
    let constraint_constants =
      Genesis_constants.Constraint_constants.for_unit_tests

    let genesis_constants = Genesis_constants.for_unit_tests

    let consensus_constants =
      Consensus.Constants.create ~constraint_constants
        ~protocol_constants:genesis_constants.protocol

    (* For tests let's just monkey patch ledger and sparse ledger to freeze their
     * ledger_hashes. The nominal type is just so we don't mix this up in our
     * real code. *)
    module Ledger = struct
      include Ledger

      let merkle_root t = Frozen_ledger_hash.of_ledger_hash @@ merkle_root t

      let merkle_root_after_user_command_exn t ~txn_global_slot txn =
        Frozen_ledger_hash.of_ledger_hash
        @@ merkle_root_after_user_command_exn ~constraint_constants
             ~txn_global_slot t txn
    end

    module Sparse_ledger = struct
      include Sparse_ledger

      let merkle_root t = Frozen_ledger_hash.of_ledger_hash @@ merkle_root t
    end

    type wallet = {private_key: Private_key.t; account: Account.t}

    let ledger_depth = constraint_constants.ledger_depth

    let random_wallets ?(n = min (Int.pow 2 ledger_depth) (1 lsl 10)) () =
      let random_wallet () : wallet =
        let private_key = Private_key.create () in
        let public_key =
          Public_key.compress (Public_key.of_private_key_exn private_key)
        in
        let account_id = Account_id.create public_key Token_id.default in
        { private_key
        ; account=
            Account.create account_id
              (Balance.of_int ((50 + Random.int 100) * 1_000_000_000)) }
      in
      Array.init n ~f:(fun _ -> random_wallet ())

    let user_command ~fee_payer ~source_pk ~receiver_pk ~fee_token ~token amt
        fee nonce memo =
      let payload : User_command.Payload.t =
        User_command.Payload.create ~fee ~fee_token
          ~fee_payer_pk:(Account.public_key fee_payer.account)
          ~nonce ~memo ~valid_until:Global_slot.max_value
          ~body:
            (Payment
               { source_pk
               ; receiver_pk
               ; token_id= token
               ; amount= Amount.of_int amt })
      in
      let signature =
        User_command.sign_payload fee_payer.private_key payload
      in
      User_command.check
        User_command.Poly.Stable.Latest.
          { payload
          ; signer= Public_key.of_private_key_exn fee_payer.private_key
          ; signature }
      |> Option.value_exn

    let user_command_with_wallet wallets ~sender:i ~receiver:j amt fee
        ~fee_token ~token nonce memo =
      let fee_payer = wallets.(i) in
      let receiver = wallets.(j) in
      user_command ~fee_payer
        ~source_pk:(Account.public_key fee_payer.account)
        ~receiver_pk:(Account.public_key receiver.account)
        ~fee_token ~token amt fee nonce memo

    include Make ()

    let state_body =
      let compile_time_genesis =
        (*not using Precomputed_values.for_unit_test because of dependency cycle*)
        Coda_state.Genesis_protocol_state.t
          ~genesis_ledger:Genesis_ledger.(Packed.t for_unit_tests)
          ~constraint_constants ~consensus_constants
      in
      compile_time_genesis.data |> Coda_state.Protocol_state.body

    let state_body_hash = Coda_state.Protocol_state.Body.hash state_body

    let pending_coinbase_stack_target (t : Transaction.t) state_body_hash stack
        =
      let stack_with_state =
        Pending_coinbase.Stack.(push_state state_body_hash stack)
      in
      match t with
      | Coinbase c ->
          Pending_coinbase.(Stack.push_coinbase c stack_with_state)
      | _ ->
          stack_with_state

    let check_balance pk balance ledger =
      let loc = Ledger.location_of_account ledger pk |> Option.value_exn in
      let acc = Ledger.get ledger loc |> Option.value_exn in
      [%test_eq: Balance.t] acc.balance (Balance.of_int balance)

<<<<<<< HEAD
    let of_user_command' sok_digest ledger user_command
        pending_coinbase_stack_state state_body init_stack handler =
=======
    let of_user_command' sok_digest ledger user_command init_stack
        pending_coinbase_stack_state state_body handler =
>>>>>>> 7b3c9cf6
      let source = Ledger.merkle_root ledger in
      let current_global_slot =
        Coda_state.Protocol_state.Body.consensus_state state_body
        |> Consensus.Data.Consensus_state.curr_slot
      in
      let target =
        Ledger.merkle_root_after_user_command_exn ledger
          ~txn_global_slot:current_global_slot user_command
      in
      let user_command_in_block =
        { Transaction_protocol_state.Poly.transaction= user_command
        ; block_data= state_body }
      in
      of_user_command ~sok_digest ~source ~target ~init_stack
        ~pending_coinbase_stack_state user_command_in_block handler

    (*
                ~proposer:
                  { x=
                      Snark_params.Tick.Field.of_string
                        "39876046544032071884326965137489542106804584544160987424424979200505499184903744868114140"
                  ; is_odd= true }
                ~fee_transfer:
                  (Some
                     ( { x=
                           Snark_params.Tick.Field.of_string
                             "221715137372156378645114069225806158618712943627692160064142985953895666487801880947288786"
                       ; is_odd= true }
       *)

    let coinbase_test state_body ~carryforward =
      let mk_pubkey () =
        Public_key.(compress (of_private_key_exn (Private_key.create ())))
      in
      let state_body_hash = Coda_state.Protocol_state.Body.hash state_body in
      let producer = mk_pubkey () in
      let producer_id = Account_id.create producer Token_id.default in
      let receiver = mk_pubkey () in
      let receiver_id = Account_id.create receiver Token_id.default in
      let other = mk_pubkey () in
      let other_id = Account_id.create other Token_id.default in
      let pending_coinbase_init = Pending_coinbase.Stack.empty in
      let cb =
        Coinbase.create
          ~amount:(Currency.Amount.of_int 10_000_000_000)
          ~receiver
          ~fee_transfer:
            (Some
               (Coinbase.Fee_transfer.create ~receiver_pk:other
                  ~fee:constraint_constants.account_creation_fee))
        |> Or_error.ok_exn
      in
      let transaction = Transaction.Coinbase cb in
      let source_stack =
        if carryforward then
          Pending_coinbase.Stack.(
            push_state state_body_hash pending_coinbase_init)
        else pending_coinbase_init
      in
      let pending_coinbase_stack_target =
        pending_coinbase_stack_target transaction state_body_hash
          pending_coinbase_init
      in
      let txn_in_block =
        {Transaction_protocol_state.Poly.transaction; block_data= state_body}
      in
      Ledger.with_ledger ~depth:ledger_depth ~f:(fun ledger ->
          Ledger.create_new_account_exn ledger producer_id
            (Account.create receiver_id Balance.zero) ;
          let sparse_ledger =
            Sparse_ledger.of_ledger_subset_exn ledger
              [producer_id; receiver_id; other_id]
          in
          check_transaction txn_in_block
            (unstage (Sparse_ledger.handler sparse_ledger))
            ~constraint_constants
            ~sok_message:
              (Coda_base.Sok_message.create ~fee:Currency.Fee.zero
                 ~prover:Public_key.Compressed.empty)
            ~source:(Sparse_ledger.merkle_root sparse_ledger)
            ~target:
              Sparse_ledger.(
                merkle_root
                  (apply_transaction_exn ~constraint_constants sparse_ledger
                     txn_in_block.transaction))
            ~init_stack:pending_coinbase_init
            ~pending_coinbase_stack_state:
              {source= source_stack; target= pending_coinbase_stack_target} )

    let%test_unit "coinbase with new state body hash" =
      Test_util.with_randomness 123456789 (fun () ->
          coinbase_test state_body ~carryforward:false )

    let%test_unit "coinbase with carry-forward state body hash" =
      Test_util.with_randomness 123456789 (fun () ->
          coinbase_test state_body ~carryforward:true )

    let%test_unit "new_account" =
      Test_util.with_randomness 123456789 (fun () ->
          let wallets = random_wallets () in
          Ledger.with_ledger ~depth:ledger_depth ~f:(fun ledger ->
              Array.iter
                (Array.sub wallets ~pos:1 ~len:(Array.length wallets - 1))
                ~f:(fun {account; private_key= _} ->
                  Ledger.create_new_account_exn ledger
                    (Account.identifier account)
                    account ) ;
              let t1 =
                user_command_with_wallet wallets ~sender:1 ~receiver:0
                  8_000_000_000
                  (Fee.of_int (Random.int 20 * 1_000_000_000))
                  ~fee_token:Token_id.default ~token:Token_id.default
                  Account.Nonce.zero
                  (User_command_memo.create_by_digesting_string_exn
                     (Test_util.arbitrary_string
                        ~len:User_command_memo.max_digestible_string_length))
              in
              let current_global_slot =
                Coda_state.Protocol_state.Body.consensus_state state_body
                |> Consensus.Data.Consensus_state.curr_slot
              in
              let target =
                Ledger.merkle_root_after_user_command_exn ledger
                  ~txn_global_slot:current_global_slot t1
              in
              let mentioned_keys =
                User_command.accounts_accessed (t1 :> User_command.t)
              in
              let sparse_ledger =
                Sparse_ledger.of_ledger_subset_exn ledger mentioned_keys
              in
              let sok_message =
                Sok_message.create ~fee:Fee.zero
                  ~prover:wallets.(1).account.public_key
              in
              let pending_coinbase_stack = Pending_coinbase.Stack.empty in
              let pending_coinbase_stack_target =
                pending_coinbase_stack_target (User_command t1) state_body_hash
                  pending_coinbase_stack
              in
              let pending_coinbase_stack_state =
                { Pending_coinbase_stack_state.source= pending_coinbase_stack
                ; target= pending_coinbase_stack_target }
              in
              check_user_command ~constraint_constants ~sok_message
                ~init_stack:pending_coinbase_stack
                ~source:(Ledger.merkle_root ledger)
                ~target ~init_stack:pending_coinbase_stack
                pending_coinbase_stack_state
                {transaction= t1; block_data= state_body}
                (unstage @@ Sparse_ledger.handler sparse_ledger) ) )

    let account_fee = Fee.to_int constraint_constants.account_creation_fee

    let test_transaction ~constraint_constants ?txn_global_slot ledger txn =
      let source = Ledger.merkle_root ledger in
      let pending_coinbase_stack = Pending_coinbase.Stack.empty in
      let state_body, state_body_hash, txn_global_slot =
        match txn_global_slot with
        | None ->
            let txn_global_slot =
              state_body |> Coda_state.Protocol_state.Body.consensus_state
              |> Consensus.Data.Consensus_state.curr_slot
            in
            (state_body, state_body_hash, txn_global_slot)
        | Some txn_global_slot ->
            let state_body =
              let state =
                (* NB: The [previous_state_hash] is a dummy, do not use. *)
                Coda_state.Protocol_state.create
                  ~previous_state_hash:Tick0.Field.zero ~body:state_body
              in
              let consensus_state_at_slot =
                Consensus.Data.Consensus_state.Value.For_tests
                .with_curr_global_slot
                  (Coda_state.Protocol_state.consensus_state state)
                  txn_global_slot
              in
              Coda_state.Protocol_state.(
                create_value
                  ~previous_state_hash:(previous_state_hash state)
                  ~genesis_state_hash:(genesis_state_hash state)
                  ~blockchain_state:(blockchain_state state)
                  ~consensus_state:consensus_state_at_slot
                  ~constants:
                    (Protocol_constants_checked.value_of_t
                       Genesis_constants.compiled.protocol))
                .body
            in
            let state_body_hash =
              Coda_state.Protocol_state.Body.hash state_body
            in
            (state_body, state_body_hash, txn_global_slot)
      in
      let mentioned_keys, pending_coinbase_stack_target =
        let pending_coinbase_stack =
          Pending_coinbase.Stack.push_state state_body_hash
            pending_coinbase_stack
        in
        match txn with
        | Transaction.User_command uc ->
            ( User_command.accounts_accessed (uc :> User_command.t)
            , pending_coinbase_stack )
        | Fee_transfer ft ->
            (Fee_transfer.receivers ft, pending_coinbase_stack)
        | Coinbase cb ->
            ( Coinbase.accounts_accessed cb
            , Pending_coinbase.Stack.push_coinbase cb pending_coinbase_stack )
      in
      let signer =
        let txn_union = Transaction_union.of_transaction txn in
        txn_union.signer |> Public_key.compress
      in
      let sparse_ledger =
        Sparse_ledger.of_ledger_subset_exn ledger mentioned_keys
      in
      let _undo =
        Or_error.ok_exn
        @@ Ledger.apply_transaction ledger ~constraint_constants
             ~txn_global_slot txn
      in
      let target = Ledger.merkle_root ledger in
      let sok_message = Sok_message.create ~fee:Fee.zero ~prover:signer in
      check_transaction ~constraint_constants ~sok_message ~source ~target
        ~init_stack:pending_coinbase_stack
        ~pending_coinbase_stack_state:
          { Pending_coinbase_stack_state.source= pending_coinbase_stack
          ; target= pending_coinbase_stack_target }
        {transaction= txn; block_data= state_body}
        (unstage @@ Sparse_ledger.handler sparse_ledger)

    let%test_unit "account creation fee - user commands" =
      Test_util.with_randomness 123456789 (fun () ->
          let wallets = random_wallets ~n:3 () |> Array.to_list in
          let sender = List.hd_exn wallets in
          let receivers = List.tl_exn wallets in
          let txns_per_receiver = 2 in
          let amount = 8_000_000_000 in
          let txn_fee = 2_000_000_000 in
          let memo =
            User_command_memo.create_by_digesting_string_exn
              (Test_util.arbitrary_string
                 ~len:User_command_memo.max_digestible_string_length)
          in
          Ledger.with_ledger ~depth:ledger_depth ~f:(fun ledger ->
              let _, ucs =
                let receivers =
                  List.fold ~init:receivers
                    (List.init (txns_per_receiver - 1) ~f:Fn.id)
                    ~f:(fun acc _ -> receivers @ acc)
                in
                List.fold receivers ~init:(Account.Nonce.zero, [])
                  ~f:(fun (nonce, txns) receiver ->
                    let uc =
                      user_command ~fee_payer:sender
                        ~source_pk:(Account.public_key sender.account)
                        ~receiver_pk:(Account.public_key receiver.account)
                        ~fee_token:Token_id.default ~token:Token_id.default
                        amount (Fee.of_int txn_fee) nonce memo
                    in
                    (Account.Nonce.succ nonce, txns @ [uc]) )
              in
              Ledger.create_new_account_exn ledger
                (Account.identifier sender.account)
                sender.account ;
              let () =
                List.iter ucs ~f:(fun uc ->
                    test_transaction ~constraint_constants ledger
                      (Transaction.User_command uc) )
              in
              List.iter receivers ~f:(fun receiver ->
                  check_balance
                    (Account.identifier receiver.account)
                    ((amount * txns_per_receiver) - account_fee)
                    ledger ) ;
              check_balance
                (Account.identifier sender.account)
                ( Balance.to_int sender.account.balance
                - (amount + txn_fee) * txns_per_receiver
                  * List.length receivers )
                ledger ) )

    let%test_unit "account creation fee - fee transfers" =
      Test_util.with_randomness 123456789 (fun () ->
          let receivers = random_wallets ~n:3 () |> Array.to_list in
          let txns_per_receiver = 3 in
          let fee = 8_000_000_000 in
          Ledger.with_ledger ~depth:ledger_depth ~f:(fun ledger ->
              let fts =
                let receivers =
                  List.fold ~init:receivers
                    (List.init (txns_per_receiver - 1) ~f:Fn.id)
                    ~f:(fun acc _ -> receivers @ acc)
                  |> One_or_two.group_list
                in
                List.fold receivers ~init:[] ~f:(fun txns receiver ->
                    let ft : Fee_transfer.t =
                      Or_error.ok_exn @@ Fee_transfer.of_singles
                      @@ One_or_two.map receiver ~f:(fun receiver ->
                             Fee_transfer.Single.create
                               ~receiver_pk:receiver.account.public_key
                               ~fee:(Currency.Fee.of_int fee)
                               ~fee_token:receiver.account.token_id )
                    in
                    txns @ [ft] )
              in
              let () =
                List.iter fts ~f:(fun ft ->
                    let txn = Transaction.Fee_transfer ft in
                    test_transaction ~constraint_constants ledger txn )
              in
              List.iter receivers ~f:(fun receiver ->
                  check_balance
                    (Account.identifier receiver.account)
                    ((fee * txns_per_receiver) - account_fee)
                    ledger ) ) )

    let%test_unit "account creation fee - coinbase" =
      Test_util.with_randomness 123456789 (fun () ->
          let wallets = random_wallets ~n:3 () in
          let receiver = wallets.(0) in
          let other = wallets.(1) in
          let dummy_account = wallets.(2) in
          let reward = 10_000_000_000 in
          let fee = Fee.to_int constraint_constants.account_creation_fee in
          let coinbase_count = 3 in
          let ft_count = 2 in
          Ledger.with_ledger ~depth:ledger_depth ~f:(fun ledger ->
              let _, cbs =
                let fts =
                  List.map (List.init ft_count ~f:Fn.id) ~f:(fun _ ->
                      Coinbase.Fee_transfer.create
                        ~receiver_pk:other.account.public_key
                        ~fee:constraint_constants.account_creation_fee )
                in
                List.fold ~init:(fts, []) (List.init coinbase_count ~f:Fn.id)
                  ~f:(fun (fts, cbs) _ ->
                    let cb =
                      Coinbase.create
                        ~amount:(Currency.Amount.of_int reward)
                        ~receiver:receiver.account.public_key
                        ~fee_transfer:(List.hd fts)
                      |> Or_error.ok_exn
                    in
                    (Option.value ~default:[] (List.tl fts), cb :: cbs) )
              in
              Ledger.create_new_account_exn ledger
                (Account.identifier dummy_account.account)
                dummy_account.account ;
              let () =
                List.iter cbs ~f:(fun cb ->
                    let txn = Transaction.Coinbase cb in
                    test_transaction ~constraint_constants ledger txn )
              in
              let fees = fee * ft_count in
              check_balance
                (Account.identifier receiver.account)
                ((reward * coinbase_count) - account_fee - fees)
                ledger ;
              check_balance
                (Account.identifier other.account)
                (fees - account_fee) ledger ) )

    module Pc_with_init_stack = struct
      type t =
        { pc: Pending_coinbase_stack_state.t
        ; init_stack: Pending_coinbase.Stack.t }
    end

    let test_base_and_merge ~state_hash_and_body1 ~state_hash_and_body2
        ~carryforward1 ~carryforward2 =
      Test_util.with_randomness 123456789 (fun () ->
          let wallets = random_wallets () in
          (*let state_body = Lazy.force state_body in
      let state_body_hash = Lazy.force state_body_hash in*)
          let state_body_hash1, state_body1 = state_hash_and_body1 in
          let state_body_hash2, state_body2 = state_hash_and_body2 in
          Ledger.with_ledger ~depth:ledger_depth ~f:(fun ledger ->
              Array.iter wallets ~f:(fun {account; private_key= _} ->
                  Ledger.create_new_account_exn ledger
                    (Account.identifier account)
                    account ) ;
              let memo =
                User_command_memo.create_by_digesting_string_exn
                  (Test_util.arbitrary_string
                     ~len:User_command_memo.max_digestible_string_length)
              in
              let t1 =
                user_command_with_wallet wallets ~sender:0 ~receiver:1
                  8_000_000_000
                  (Fee.of_int (Random.int 20 * 1_000_000_000))
                  ~fee_token:Token_id.default ~token:Token_id.default
                  Account.Nonce.zero memo
              in
              let t2 =
                user_command_with_wallet wallets ~sender:1 ~receiver:2
                  8_000_000_000
                  (Fee.of_int (Random.int 20 * 1_000_000_000))
                  ~fee_token:Token_id.default ~token:Token_id.default
                  Account.Nonce.zero memo
              in
              let sok_digest =
                Sok_message.create ~fee:Fee.zero
                  ~prover:wallets.(0).account.public_key
                |> Sok_message.digest
              in
              let sparse_ledger =
                Sparse_ledger.of_ledger_subset_exn ledger
                  (List.concat_map
                     ~f:(fun t ->
                       User_command.accounts_accessed (t :> User_command.t) )
                     [t1; t2])
              in
              let init_stack1 = Pending_coinbase.Stack.empty in
              let pending_coinbase_stack_state1 =
                (* No coinbase to add to the stack. *)
                let stack_with_state =
                  Pending_coinbase.Stack.push_state state_body_hash1
                    init_stack1
                in
                (* Since protocol state body is added once per block, the
                   source would already have the state if [carryforward=true]
                   from the previous transaction in the sequence of
                   transactions in a block. We add state to [init_stack] and
                   then check that it is equal to the target.
                *)
                let source_stack, target_stack =
                  if carryforward1 then (stack_with_state, stack_with_state)
                  else (init_stack1, stack_with_state)
                in
                { Pc_with_init_stack.pc=
                    {source= source_stack; target= target_stack}
<<<<<<< HEAD
                ; init_stack= Pending_coinbase.Stack.empty }
              in
              let proof12 =
                of_user_command' sok_digest ledger t1
                  pending_coinbase_stack_state1.pc state_body1
                  pending_coinbase_stack_state1.init_stack
=======
                ; init_stack= init_stack1 }
              in
              let proof12 =
                of_user_command' sok_digest ledger t1
                  pending_coinbase_stack_state1.init_stack
                  pending_coinbase_stack_state1.pc state_body1
>>>>>>> 7b3c9cf6
                  (unstage @@ Sparse_ledger.handler sparse_ledger)
              in
              assert (Proof.verify [(proof12.statement, proof12.proof)]) ;
              let sparse_ledger =
                Sparse_ledger.apply_user_command_exn ~constraint_constants
                  sparse_ledger
                  (t1 :> User_command.t)
              in
              let current_global_slot =
                Coda_state.Protocol_state.Body.consensus_state state_body1
                |> Consensus.Data.Consensus_state.curr_slot
              in
              let pending_coinbase_stack_state2, state_body2 =
                let previous_stack = pending_coinbase_stack_state1.pc.target in
                let stack_with_state2 =
                  Pending_coinbase.Stack.(
                    push_state state_body_hash2 previous_stack)
                in
                (* No coinbase to add. *)
                let source_stack, target_stack, init_stack, state_body2 =
                  if carryforward2 then
                    (* Source and target already have the protocol state,
                       init_stack will be such that
                       [init_stack + state_body_hash1 = target = source].
                    *)
                    (previous_stack, previous_stack, init_stack1, state_body1)
                  else
                    (* Add the new state such that
                       [previous_stack + state_body_hash2
                        = init_stack + state_body_hash2
                        = target].
                    *)
                    ( previous_stack
                    , stack_with_state2
                    , previous_stack
                    , state_body2 )
                in
                ( { Pc_with_init_stack.pc=
                      {source= source_stack; target= target_stack}
                  ; init_stack }
                , state_body2 )
              in
              Ledger.apply_user_command ~constraint_constants ledger
                ~txn_global_slot:current_global_slot t1
              |> Or_error.ok_exn |> ignore ;
              [%test_eq: Frozen_ledger_hash.t]
                (Ledger.merkle_root ledger)
                (Sparse_ledger.merkle_root sparse_ledger) ;
              let proof23 =
                of_user_command' sok_digest ledger t2
<<<<<<< HEAD
                  pending_coinbase_stack_state2.pc state_body2
                  pending_coinbase_stack_state2.init_stack
=======
                  pending_coinbase_stack_state2.init_stack
                  pending_coinbase_stack_state2.pc state_body2
>>>>>>> 7b3c9cf6
                  (unstage @@ Sparse_ledger.handler sparse_ledger)
              in
              let sparse_ledger =
                Sparse_ledger.apply_user_command_exn ~constraint_constants
                  sparse_ledger
                  (t2 :> User_command.t)
              in
              let current_global_slot =
                Coda_state.Protocol_state.Body.consensus_state state_body2
                |> Consensus.Data.Consensus_state.curr_slot
              in
              Ledger.apply_user_command ledger ~constraint_constants
                ~txn_global_slot:current_global_slot t2
              |> Or_error.ok_exn |> ignore ;
              [%test_eq: Frozen_ledger_hash.t]
                (Ledger.merkle_root ledger)
                (Sparse_ledger.merkle_root sparse_ledger) ;
              let proof13 =
                merge ~sok_digest proof12 proof23 |> Or_error.ok_exn
              in
              Proof.verify [(proof13.statement, proof13.proof)] ) )

    let%test "base_and_merge: transactions in one block (t1,t2 in b1), \
              carryforward the state from a previous transaction t0 in b1" =
      let state_hash_and_body1 = (state_body_hash, state_body) in
      test_base_and_merge ~state_hash_and_body1
        ~state_hash_and_body2:state_hash_and_body1 ~carryforward1:true
        ~carryforward2:true

    (* No new state body, carryforward the stack from the previous transaction*)

    let%test "base_and_merge: transactions in one block (t1,t2 in b1), don't \
              carryforward the state from a previous transaction t0 in b1" =
      let state_hash_and_body1 = (state_body_hash, state_body) in
      test_base_and_merge ~state_hash_and_body1
        ~state_hash_and_body2:state_hash_and_body1 ~carryforward1:false
        ~carryforward2:true

    let%test "base_and_merge: transactions in two different blocks (t1,t2 in \
              b1, b2 resp.), carryforward the state from a previous \
              transaction t0 in b1" =
      let state_hash_and_body1 =
        let state_body0 =
          Coda_state.Protocol_state.negative_one
            ~genesis_ledger:Test_genesis_ledger.t ~constraint_constants
            ~consensus_constants
          |> Coda_state.Protocol_state.body
        in
        let state_body_hash0 =
          Coda_state.Protocol_state.Body.hash state_body0
        in
        (state_body_hash0, state_body0)
      in
      let state_hash_and_body2 = (state_body_hash, state_body) in
      test_base_and_merge ~state_hash_and_body1 ~state_hash_and_body2
        ~carryforward1:true ~carryforward2:false

    (*t2 is in a new state, therefore do not carryforward the previous state*)

    let%test "base_and_merge: transactions in two different blocks (t1,t2 in \
              b1, b2 resp.), don't carryforward the state from a previous \
              transaction t0 in b1" =
      let state_hash_and_body1 =
        let state_body0 =
          Coda_state.Protocol_state.negative_one
            ~genesis_ledger:Test_genesis_ledger.t ~constraint_constants
            ~consensus_constants
          |> Coda_state.Protocol_state.body
        in
        let state_body_hash0 =
          Coda_state.Protocol_state.Body.hash state_body0
        in
        (state_body_hash0, state_body0)
      in
      let state_hash_and_body2 = (state_body_hash, state_body) in
      test_base_and_merge ~state_hash_and_body1 ~state_hash_and_body2
        ~carryforward1:false ~carryforward2:false

    let test_user_command_with_accounts ~constraint_constants ~ledger ~accounts
        ~signer ~fee ~fee_payer_pk ~fee_token ?memo ~valid_until ~nonce body =
      let memo =
        match memo with
        | Some memo ->
            memo
        | None ->
            User_command_memo.create_by_digesting_string_exn
              (Test_util.arbitrary_string
                 ~len:User_command_memo.max_digestible_string_length)
      in
      Array.iter accounts ~f:(fun account ->
          Ledger.create_new_account_exn ledger
            (Account.identifier account)
            account ) ;
      let payload =
        User_command.Payload.create ~fee ~fee_payer_pk ~fee_token ~nonce
          ~valid_until ~memo ~body
      in
      let user_command = User_command.sign signer payload in
      test_transaction ~constraint_constants ledger (User_command user_command)

    let random_int_incl l u = Quickcheck.random_value (Int.gen_incl l u)

    let%test_unit "transfer non-default tokens to a new account: fails but \
                   charges fee" =
      Test_util.with_randomness 123456789 (fun () ->
          Ledger.with_ledger ~depth:ledger_depth ~f:(fun ledger ->
              let wallets = random_wallets ~n:2 () in
              let signer =
                Keypair.of_private_key_exn wallets.(0).private_key
              in
              let fee_payer_pk = Public_key.compress signer.public_key in
              let source_pk = fee_payer_pk in
              let receiver_pk = wallets.(1).account.public_key in
              let fee_token = Token_id.default in
              let token_id =
                Quickcheck.random_value Token_id.gen_non_default
              in
              let fee_payer = Account_id.create fee_payer_pk fee_token in
              let source = Account_id.create source_pk token_id in
              let receiver = Account_id.create receiver_pk token_id in
              let create_account aid balance =
                Account.create aid (Balance.of_int balance)
              in
              let accounts =
                [| create_account fee_payer 20_000_000_000
                 ; create_account source 30_000_000_000 |]
              in
              let fee = Fee.of_int (random_int_incl 2 15 * 1_000_000_000) in
              let amount =
                Amount.of_int (random_int_incl 0 30 * 1_000_000_000)
              in
              let valid_until = Global_slot.max_value in
              let nonce = accounts.(0).nonce in
              let () =
                test_user_command_with_accounts ~constraint_constants ~ledger
                  ~accounts ~signer ~fee ~fee_payer_pk ~fee_token ~valid_until
                  ~nonce
                  (Payment {source_pk; receiver_pk; token_id; amount})
              in
              let get_account aid =
                Option.bind
                  (Ledger.location_of_account ledger aid)
                  ~f:(Ledger.get ledger)
              in
              let fee_payer_account =
                Option.value_exn (get_account fee_payer)
              in
              let source_account = Option.value_exn (get_account source) in
              let receiver_account = get_account receiver in
              let sub_fee fee bal =
                Option.value_exn (Balance.sub_amount bal (Amount.of_fee fee))
              in
              let expected_fee_payer_balance =
                accounts.(0).balance |> sub_fee fee
              in
              assert (
                Balance.equal fee_payer_account.balance
                  expected_fee_payer_balance ) ;
              assert (Balance.equal accounts.(1).balance source_account.balance) ;
              assert (Option.is_none receiver_account) ) )

    let%test_unit "transfer non-default tokens to an existing account" =
      Test_util.with_randomness 123456789 (fun () ->
          Ledger.with_ledger ~depth:ledger_depth ~f:(fun ledger ->
              let wallets = random_wallets ~n:2 () in
              let signer =
                Keypair.of_private_key_exn wallets.(0).private_key
              in
              let fee_payer_pk = Public_key.compress signer.public_key in
              let source_pk = fee_payer_pk in
              let receiver_pk = wallets.(1).account.public_key in
              let fee_token = Token_id.default in
              let token_id =
                Quickcheck.random_value Token_id.gen_non_default
              in
              let fee_payer = Account_id.create fee_payer_pk fee_token in
              let source = Account_id.create source_pk token_id in
              let receiver = Account_id.create receiver_pk token_id in
              let create_account aid balance =
                Account.create aid (Balance.of_int balance)
              in
              let accounts =
                [| create_account fee_payer 20_000_000_000
                 ; create_account source 30_000_000_000
                 ; create_account receiver 0 |]
              in
              let fee = Fee.of_int (random_int_incl 2 15 * 1_000_000_000) in
              let amount =
                Amount.of_int (random_int_incl 0 30 * 1_000_000_000)
              in
              let valid_until = Global_slot.max_value in
              let nonce = accounts.(0).nonce in
              let () =
                test_user_command_with_accounts ~constraint_constants ~ledger
                  ~accounts ~signer ~fee ~fee_payer_pk ~fee_token ~valid_until
                  ~nonce
                  (Payment {source_pk; receiver_pk; token_id; amount})
              in
              let get_account aid =
                Option.bind
                  (Ledger.location_of_account ledger aid)
                  ~f:(Ledger.get ledger)
              in
              let fee_payer_account =
                Option.value_exn (get_account fee_payer)
              in
              let source_account = Option.value_exn (get_account source) in
              let receiver_account = Option.value_exn (get_account receiver) in
              let sub_amount amt bal =
                Option.value_exn (Balance.sub_amount bal amt)
              in
              let add_amount amt bal =
                Option.value_exn (Balance.add_amount bal amt)
              in
              let sub_fee fee = sub_amount (Amount.of_fee fee) in
              let expected_fee_payer_balance =
                accounts.(0).balance |> sub_fee fee
              in
              assert (
                Balance.equal fee_payer_account.balance
                  expected_fee_payer_balance ) ;
              let expected_source_balance =
                accounts.(1).balance |> sub_amount amount
              in
              assert (
                Balance.equal source_account.balance expected_source_balance ) ;
              let expected_receiver_balance =
                accounts.(2).balance |> add_amount amount
              in
              assert (
                Balance.equal receiver_account.balance
                  expected_receiver_balance ) ) )

    let%test_unit "insufficient account creation fee for non-default token \
                   transfer" =
      Test_util.with_randomness 123456789 (fun () ->
          Ledger.with_ledger ~depth:ledger_depth ~f:(fun ledger ->
              let wallets = random_wallets ~n:2 () in
              let signer =
                Keypair.of_private_key_exn wallets.(0).private_key
              in
              let fee_payer_pk = Public_key.compress signer.public_key in
              let source_pk = fee_payer_pk in
              let receiver_pk = wallets.(1).account.public_key in
              let fee_token = Token_id.default in
              let token_id =
                Quickcheck.random_value Token_id.gen_non_default
              in
              let fee_payer = Account_id.create fee_payer_pk fee_token in
              let source = Account_id.create source_pk token_id in
              let receiver = Account_id.create receiver_pk token_id in
              let create_account aid balance =
                Account.create aid (Balance.of_int balance)
              in
              let accounts =
                [| create_account fee_payer 20_000_000_000
                 ; create_account source 30_000_000_000 |]
              in
              let fee = Fee.of_int 20_000_000_000 in
              let amount =
                Amount.of_int (random_int_incl 0 30 * 1_000_000_000)
              in
              let valid_until = Global_slot.max_value in
              let nonce = accounts.(0).nonce in
              let () =
                test_user_command_with_accounts ~constraint_constants ~ledger
                  ~accounts ~signer ~fee ~fee_payer_pk ~fee_token ~valid_until
                  ~nonce
                  (Payment {source_pk; receiver_pk; token_id; amount})
              in
              let get_account aid =
                Option.bind
                  (Ledger.location_of_account ledger aid)
                  ~f:(Ledger.get ledger)
              in
              let fee_payer_account =
                Option.value_exn (get_account fee_payer)
              in
              let source_account = Option.value_exn (get_account source) in
              let receiver_account = get_account receiver in
              let sub_amount amt bal =
                Option.value_exn (Balance.sub_amount bal amt)
              in
              let sub_fee fee = sub_amount (Amount.of_fee fee) in
              let expected_fee_payer_balance =
                accounts.(0).balance |> sub_fee fee
              in
              assert (
                Balance.equal fee_payer_account.balance
                  expected_fee_payer_balance ) ;
              let expected_source_balance = accounts.(1).balance in
              assert (
                Balance.equal source_account.balance expected_source_balance ) ;
              assert (Option.is_none receiver_account) ) )

    let%test_unit "insufficient source balance for non-default token transfer"
        =
      Test_util.with_randomness 123456789 (fun () ->
          Ledger.with_ledger ~depth:ledger_depth ~f:(fun ledger ->
              let wallets = random_wallets ~n:2 () in
              let signer =
                Keypair.of_private_key_exn wallets.(0).private_key
              in
              let fee_payer_pk = Public_key.compress signer.public_key in
              let source_pk = fee_payer_pk in
              let receiver_pk = wallets.(1).account.public_key in
              let fee_token = Token_id.default in
              let token_id =
                Quickcheck.random_value Token_id.gen_non_default
              in
              let fee_payer = Account_id.create fee_payer_pk fee_token in
              let source = Account_id.create source_pk token_id in
              let receiver = Account_id.create receiver_pk token_id in
              let create_account aid balance =
                Account.create aid (Balance.of_int balance)
              in
              let accounts =
                [| create_account fee_payer 20_000_000_000
                 ; create_account source 30_000_000_000 |]
              in
              let fee = Fee.of_int (random_int_incl 2 15 * 1_000_000_000) in
              let amount = Amount.of_int 40_000_000_000 in
              let valid_until = Global_slot.max_value in
              let nonce = accounts.(0).nonce in
              let () =
                test_user_command_with_accounts ~constraint_constants ~ledger
                  ~accounts ~signer ~fee ~fee_payer_pk ~fee_token ~valid_until
                  ~nonce
                  (Payment {source_pk; receiver_pk; token_id; amount})
              in
              let get_account aid =
                Option.bind
                  (Ledger.location_of_account ledger aid)
                  ~f:(Ledger.get ledger)
              in
              let fee_payer_account =
                Option.value_exn (get_account fee_payer)
              in
              let source_account = Option.value_exn (get_account source) in
              let receiver_account = get_account receiver in
              let sub_amount amt bal =
                Option.value_exn (Balance.sub_amount bal amt)
              in
              let sub_fee fee = sub_amount (Amount.of_fee fee) in
              let expected_fee_payer_balance =
                accounts.(0).balance |> sub_fee fee
              in
              assert (
                Balance.equal fee_payer_account.balance
                  expected_fee_payer_balance ) ;
              let expected_source_balance = accounts.(1).balance in
              assert (
                Balance.equal source_account.balance expected_source_balance ) ;
              assert (Option.is_none receiver_account) ) )

    let%test_unit "transfer non-existing source" =
      Test_util.with_randomness 123456789 (fun () ->
          Ledger.with_ledger ~depth:ledger_depth ~f:(fun ledger ->
              let wallets = random_wallets ~n:2 () in
              let signer =
                Keypair.of_private_key_exn wallets.(0).private_key
              in
              let fee_payer_pk = Public_key.compress signer.public_key in
              let source_pk = fee_payer_pk in
              let receiver_pk = wallets.(1).account.public_key in
              let fee_token = Token_id.default in
              let token_id =
                Quickcheck.random_value Token_id.gen_non_default
              in
              let fee_payer = Account_id.create fee_payer_pk fee_token in
              let source = Account_id.create source_pk token_id in
              let receiver = Account_id.create receiver_pk token_id in
              let create_account aid balance =
                Account.create aid (Balance.of_int balance)
              in
              let accounts = [|create_account fee_payer 20_000_000_000|] in
              let fee = Fee.of_int (random_int_incl 2 15 * 1_000_000_000) in
              let amount = Amount.of_int 20_000_000_000 in
              let valid_until = Global_slot.max_value in
              let nonce = accounts.(0).nonce in
              let () =
                test_user_command_with_accounts ~constraint_constants ~ledger
                  ~accounts ~signer ~fee ~fee_payer_pk ~fee_token ~valid_until
                  ~nonce
                  (Payment {source_pk; receiver_pk; token_id; amount})
              in
              let get_account aid =
                Option.bind
                  (Ledger.location_of_account ledger aid)
                  ~f:(Ledger.get ledger)
              in
              let fee_payer_account =
                Option.value_exn (get_account fee_payer)
              in
              let source_account = get_account source in
              let receiver_account = get_account receiver in
              let sub_amount amt bal =
                Option.value_exn (Balance.sub_amount bal amt)
              in
              let sub_fee fee = sub_amount (Amount.of_fee fee) in
              let expected_fee_payer_balance =
                accounts.(0).balance |> sub_fee fee
              in
              assert (
                Balance.equal fee_payer_account.balance
                  expected_fee_payer_balance ) ;
              assert (Option.is_none source_account) ;
              assert (Option.is_none receiver_account) ) )

    let%test_unit "payment predicate failure" =
      Test_util.with_randomness 123456789 (fun () ->
          Ledger.with_ledger ~depth:ledger_depth ~f:(fun ledger ->
              let wallets = random_wallets ~n:3 () in
              let signer =
                Keypair.of_private_key_exn wallets.(0).private_key
              in
              let fee_payer_pk = Public_key.compress signer.public_key in
              let source_pk = wallets.(1).account.public_key in
              let receiver_pk = wallets.(2).account.public_key in
              let fee_token = Token_id.default in
              let token_id =
                Quickcheck.random_value Token_id.gen_non_default
              in
              let fee_payer = Account_id.create fee_payer_pk fee_token in
              let source = Account_id.create source_pk token_id in
              let receiver = Account_id.create receiver_pk token_id in
              let create_account aid balance =
                Account.create aid (Balance.of_int balance)
              in
              let accounts =
                [| create_account fee_payer 20_000_000_000
                 ; create_account source 30_000_000_000 |]
              in
              let fee = Fee.of_int (random_int_incl 2 15 * 1_000_000_000) in
              let amount = Amount.of_int 20_000_000_000 in
              let valid_until = Global_slot.max_value in
              let nonce = accounts.(0).nonce in
              let () =
                test_user_command_with_accounts ~constraint_constants ~ledger
                  ~accounts ~signer ~fee ~fee_payer_pk ~fee_token ~valid_until
                  ~nonce
                  (Payment {source_pk; receiver_pk; token_id; amount})
              in
              let get_account aid =
                Option.bind
                  (Ledger.location_of_account ledger aid)
                  ~f:(Ledger.get ledger)
              in
              let fee_payer_account =
                Option.value_exn (get_account fee_payer)
              in
              let source_account = Option.value_exn (get_account source) in
              let receiver_account = get_account receiver in
              let sub_amount amt bal =
                Option.value_exn (Balance.sub_amount bal amt)
              in
              let sub_fee fee = sub_amount (Amount.of_fee fee) in
              let expected_fee_payer_balance =
                accounts.(0).balance |> sub_fee fee
              in
              assert (
                Balance.equal fee_payer_account.balance
                  expected_fee_payer_balance ) ;
              let expected_source_balance = accounts.(1).balance in
              assert (
                Balance.equal source_account.balance expected_source_balance ) ;
              assert (Option.is_none receiver_account) ) )

    let%test_unit "delegation predicate failure" =
      Test_util.with_randomness 123456789 (fun () ->
          Ledger.with_ledger ~depth:ledger_depth ~f:(fun ledger ->
              let wallets = random_wallets ~n:3 () in
              let signer =
                Keypair.of_private_key_exn wallets.(0).private_key
              in
              let fee_payer_pk = Public_key.compress signer.public_key in
              let source_pk = wallets.(1).account.public_key in
              let receiver_pk = wallets.(2).account.public_key in
              let fee_token = Token_id.default in
              let token_id = Token_id.default in
              let fee_payer = Account_id.create fee_payer_pk fee_token in
              let source = Account_id.create source_pk token_id in
              let receiver = Account_id.create receiver_pk token_id in
              let create_account aid balance =
                Account.create aid (Balance.of_int balance)
              in
              let accounts =
                [| create_account fee_payer 20_000_000_000
                 ; create_account source 30_000_000_000
                 ; create_account receiver 30_000_000_000 |]
              in
              let fee = Fee.of_int (random_int_incl 2 15 * 1_000_000_000) in
              let valid_until = Global_slot.max_value in
              let nonce = accounts.(0).nonce in
              let () =
                test_user_command_with_accounts ~constraint_constants ~ledger
                  ~accounts ~signer ~fee ~fee_payer_pk ~fee_token ~valid_until
                  ~nonce
                  (Stake_delegation
                     (Set_delegate
                        {delegator= source_pk; new_delegate= receiver_pk}))
              in
              let get_account aid =
                Option.bind
                  (Ledger.location_of_account ledger aid)
                  ~f:(Ledger.get ledger)
              in
              let fee_payer_account =
                Option.value_exn (get_account fee_payer)
              in
              let source_account = Option.value_exn (get_account source) in
              let receiver_account = get_account receiver in
              let sub_amount amt bal =
                Option.value_exn (Balance.sub_amount bal amt)
              in
              let sub_fee fee = sub_amount (Amount.of_fee fee) in
              let expected_fee_payer_balance =
                accounts.(0).balance |> sub_fee fee
              in
              assert (
                Balance.equal fee_payer_account.balance
                  expected_fee_payer_balance ) ;
              assert (
                Public_key.Compressed.equal source_account.delegate source_pk
              ) ;
              assert (Option.is_some receiver_account) ) )

    let%test_unit "delegation delegatee does not exist" =
      Test_util.with_randomness 123456789 (fun () ->
          Ledger.with_ledger ~depth:ledger_depth ~f:(fun ledger ->
              let wallets = random_wallets ~n:2 () in
              let signer =
                Keypair.of_private_key_exn wallets.(0).private_key
              in
              let fee_payer_pk = Public_key.compress signer.public_key in
              let source_pk = fee_payer_pk in
              let receiver_pk = wallets.(1).account.public_key in
              let fee_token = Token_id.default in
              let token_id = Token_id.default in
              let fee_payer = Account_id.create fee_payer_pk fee_token in
              let source = Account_id.create source_pk token_id in
              let receiver = Account_id.create receiver_pk token_id in
              let create_account aid balance =
                Account.create aid (Balance.of_int balance)
              in
              let accounts = [|create_account fee_payer 20_000_000_000|] in
              let fee = Fee.of_int (random_int_incl 2 15 * 1_000_000_000) in
              let valid_until = Global_slot.max_value in
              let nonce = accounts.(0).nonce in
              let () =
                test_user_command_with_accounts ~constraint_constants ~ledger
                  ~accounts ~signer ~fee ~fee_payer_pk ~fee_token ~valid_until
                  ~nonce
                  (Stake_delegation
                     (Set_delegate
                        {delegator= source_pk; new_delegate= receiver_pk}))
              in
              let get_account aid =
                Option.bind
                  (Ledger.location_of_account ledger aid)
                  ~f:(Ledger.get ledger)
              in
              let fee_payer_account =
                Option.value_exn (get_account fee_payer)
              in
              let source_account = Option.value_exn (get_account source) in
              let receiver_account = get_account receiver in
              let sub_amount amt bal =
                Option.value_exn (Balance.sub_amount bal amt)
              in
              let sub_fee fee = sub_amount (Amount.of_fee fee) in
              let expected_fee_payer_balance =
                accounts.(0).balance |> sub_fee fee
              in
              assert (
                Balance.equal fee_payer_account.balance
                  expected_fee_payer_balance ) ;
              assert (
                Public_key.Compressed.equal source_account.delegate source_pk
              ) ;
              assert (Option.is_none receiver_account) ) )

    let%test_unit "delegation delegator does not exist" =
      Test_util.with_randomness 123456789 (fun () ->
          Ledger.with_ledger ~depth:ledger_depth ~f:(fun ledger ->
              let wallets = random_wallets ~n:3 () in
              let signer =
                Keypair.of_private_key_exn wallets.(0).private_key
              in
              let fee_payer_pk = Public_key.compress signer.public_key in
              let source_pk = wallets.(1).account.public_key in
              let receiver_pk = wallets.(2).account.public_key in
              let fee_token = Token_id.default in
              let token_id = Token_id.default in
              let fee_payer = Account_id.create fee_payer_pk fee_token in
              let source = Account_id.create source_pk token_id in
              let receiver = Account_id.create receiver_pk token_id in
              let create_account aid balance =
                Account.create aid (Balance.of_int balance)
              in
              let accounts =
                [| create_account fee_payer 20_000_000_000
                 ; create_account receiver 30_000_000_000 |]
              in
              let fee = Fee.of_int (random_int_incl 2 15 * 1_000_000_000) in
              let valid_until = Global_slot.max_value in
              let nonce = accounts.(0).nonce in
              let () =
                test_user_command_with_accounts ~constraint_constants ~ledger
                  ~accounts ~signer ~fee ~fee_payer_pk ~fee_token ~valid_until
                  ~nonce
                  (Stake_delegation
                     (Set_delegate
                        {delegator= source_pk; new_delegate= receiver_pk}))
              in
              let get_account aid =
                Option.bind
                  (Ledger.location_of_account ledger aid)
                  ~f:(Ledger.get ledger)
              in
              let fee_payer_account =
                Option.value_exn (get_account fee_payer)
              in
              let source_account = get_account source in
              let receiver_account = get_account receiver in
              let sub_amount amt bal =
                Option.value_exn (Balance.sub_amount bal amt)
              in
              let sub_fee fee = sub_amount (Amount.of_fee fee) in
              let expected_fee_payer_balance =
                accounts.(0).balance |> sub_fee fee
              in
              assert (
                Balance.equal fee_payer_account.balance
                  expected_fee_payer_balance ) ;
              assert (Option.is_none source_account) ;
              assert (Option.is_some receiver_account) ) )

    let%test_unit "timed account - transactions" =
      Test_util.with_randomness 123456789 (fun () ->
          let wallets = random_wallets ~n:3 () in
          let sender = wallets.(0) in
          let receivers = Array.to_list wallets |> List.tl_exn in
          let txns_per_receiver = 2 in
          let amount = 8_000_000_000 in
          let txn_fee = 2_000_000_000 in
          let memo =
            User_command_memo.create_by_digesting_string_exn
              (Test_util.arbitrary_string
                 ~len:User_command_memo.max_digestible_string_length)
          in
          let balance = Balance.of_int 100_000_000_000_000 in
          let initial_minimum_balance = Balance.of_int 80_000_000_000_000 in
          let cliff_time = Global_slot.of_int 1000 in
          let vesting_period = Global_slot.of_int 10 in
          let vesting_increment = Amount.of_int 1 in
          let txn_global_slot = Global_slot.of_int 1002 in
          let sender =
            { sender with
              account=
                Or_error.ok_exn
                @@ Account.create_timed
                     (Account.identifier sender.account)
                     balance ~initial_minimum_balance ~cliff_time
                     ~vesting_period ~vesting_increment }
          in
          Ledger.with_ledger ~depth:ledger_depth ~f:(fun ledger ->
              let _, ucs =
                let receiver_ids =
                  List.init (List.length receivers) ~f:(( + ) 1)
                in
                let receivers =
                  List.fold ~init:receiver_ids
                    (List.init (txns_per_receiver - 1) ~f:Fn.id)
                    ~f:(fun acc _ -> receiver_ids @ acc)
                in
                List.fold receivers ~init:(Account.Nonce.zero, [])
                  ~f:(fun (nonce, txns) receiver ->
                    let uc =
                      user_command_with_wallet wallets ~sender:0 ~receiver
                        amount (Fee.of_int txn_fee) ~fee_token:Token_id.default
                        ~token:Token_id.default nonce memo
                    in
                    (Account.Nonce.succ nonce, txns @ [uc]) )
              in
              Ledger.create_new_account_exn ledger
                (Account.identifier sender.account)
                sender.account ;
              let () =
                List.iter ucs ~f:(fun uc ->
                    test_transaction ~constraint_constants ~txn_global_slot
                      ledger (Transaction.User_command uc) )
              in
              List.iter receivers ~f:(fun receiver ->
                  check_balance
                    (Account.identifier receiver.account)
                    ((amount * txns_per_receiver) - account_fee)
                    ledger ) ;
              check_balance
                (Account.identifier sender.account)
                ( Balance.to_int sender.account.balance
                - (amount + txn_fee) * txns_per_receiver
                  * List.length receivers )
                ledger ) )
  end )

let%test_module "account timing check" =
  ( module struct
    open Core_kernel
    open Coda_numbers
    open Currency
    open Transaction_validator.For_tests

    (* test that unchecked and checked calculations for timing agree *)

    let make_checked_computation account txn_amount txn_global_slot =
      let account = Account.var_of_t account in
      let txn_amount = Amount.var_of_t txn_amount in
      let txn_global_slot = Global_slot.Checked.constant txn_global_slot in
      let open Snarky.Checked.Let_syntax in
      let%map _, timing =
        Base.check_timing ~balance_check:Tick.Boolean.Assert.is_true
          ~timed_balance_check:Tick.Boolean.Assert.is_true ~account ~txn_amount
          ~txn_global_slot
      in
      Snarky.As_prover.read Account.Timing.typ timing

    let run_checked_timing_and_compare account txn_amount txn_global_slot
        unchecked_timing =
      let checked_computation =
        make_checked_computation account txn_amount txn_global_slot
      in
      let (), checked_timing =
        Or_error.ok_exn
        @@ Snark_params.Tick.run_and_check checked_computation ()
      in
      Account.Timing.equal checked_timing unchecked_timing

    (* confirm the checked computation fails *)
    let checked_timing_should_fail account txn_amount txn_global_slot =
      let checked_computation =
        make_checked_computation account txn_amount txn_global_slot
      in
      Or_error.is_error
      @@ Snark_params.Tick.run_and_check checked_computation ()

    let%test "before_cliff_time" =
      let pk = Public_key.Compressed.empty in
      let account_id = Account_id.create pk Token_id.default in
      let balance = Balance.of_int 100_000_000_000_000 in
      let initial_minimum_balance = Balance.of_int 80_000_000_000_000 in
      let cliff_time = Global_slot.of_int 1000 in
      let vesting_period = Global_slot.of_int 10 in
      let vesting_increment = Amount.of_int 1_000_000_000 in
      let txn_amount = Currency.Amount.of_int 100_000_000_000 in
      let txn_global_slot = Global_slot.of_int 45 in
      let account =
        Or_error.ok_exn
        @@ Account.create_timed account_id balance ~initial_minimum_balance
             ~cliff_time ~vesting_period ~vesting_increment
      in
      let timing = validate_timing ~txn_amount ~txn_global_slot ~account in
      match timing with
      | Ok (Timed _ as unchecked_timing) ->
          run_checked_timing_and_compare account txn_amount txn_global_slot
            unchecked_timing
      | _ ->
          false

    let%test "positive min balance" =
      let pk = Public_key.Compressed.empty in
      let account_id = Account_id.create pk Token_id.default in
      let balance = Balance.of_int 100_000_000_000_000 in
      let initial_minimum_balance = Balance.of_int 10_000_000_000_000 in
      let cliff_time = Global_slot.of_int 1000 in
      let vesting_period = Global_slot.of_int 10 in
      let vesting_increment = Amount.of_int 100_000_000_000 in
      let account =
        Or_error.ok_exn
        @@ Account.create_timed account_id balance ~initial_minimum_balance
             ~cliff_time ~vesting_period ~vesting_increment
      in
      let txn_amount = Currency.Amount.of_int 100_000_000_000 in
      let txn_global_slot = Coda_numbers.Global_slot.of_int 1_900 in
      let timing =
        validate_timing ~account
          ~txn_amount:(Currency.Amount.of_int 100_000_000_000)
          ~txn_global_slot:(Coda_numbers.Global_slot.of_int 1_900)
      in
      (* we're 900 slots past the cliff, which is 90 vesting periods
          subtract 90 * 100 = 9,000 from init min balance of 10,000 to get 1000
          so we should still be timed
        *)
      match timing with
      | Ok (Timed _ as unchecked_timing) ->
          run_checked_timing_and_compare account txn_amount txn_global_slot
            unchecked_timing
      | _ ->
          false

    let%test "curr min balance of zero" =
      let pk = Public_key.Compressed.empty in
      let account_id = Account_id.create pk Token_id.default in
      let balance = Balance.of_int 100_000_000_000_000 in
      let initial_minimum_balance = Balance.of_int 10_000_000_000_000 in
      let cliff_time = Global_slot.of_int 1_000 in
      let vesting_period = Global_slot.of_int 10 in
      let vesting_increment = Amount.of_int 100_000_000_000 in
      let account =
        Or_error.ok_exn
        @@ Account.create_timed account_id balance ~initial_minimum_balance
             ~cliff_time ~vesting_period ~vesting_increment
      in
      let txn_amount = Currency.Amount.of_int 100_000_000_000 in
      let txn_global_slot = Global_slot.of_int 2_000 in
      let timing = validate_timing ~txn_amount ~txn_global_slot ~account in
      (* we're 2_000 - 1_000 = 1_000 slots past the cliff, which is 100 vesting periods
          subtract 100 * 100_000_000_000 = 10_000_000_000_000 from init min balance
          of 10_000_000_000 to get zero, so we should be untimed now
        *)
      match timing with
      | Ok (Untimed as unchecked_timing) ->
          run_checked_timing_and_compare account txn_amount txn_global_slot
            unchecked_timing
      | _ ->
          false

    let%test "below calculated min balance" =
      let pk = Public_key.Compressed.empty in
      let account_id = Account_id.create pk Token_id.default in
      let balance = Balance.of_int 10_000_000_000_000 in
      let initial_minimum_balance = Balance.of_int 10_000_000_000_000 in
      let cliff_time = Global_slot.of_int 1_000 in
      let vesting_period = Global_slot.of_int 10 in
      let vesting_increment = Amount.of_int 100_000_000_000 in
      let account =
        Or_error.ok_exn
        @@ Account.create_timed account_id balance ~initial_minimum_balance
             ~cliff_time ~vesting_period ~vesting_increment
      in
      let txn_amount = Currency.Amount.of_int 101_000_000_000 in
      let txn_global_slot = Coda_numbers.Global_slot.of_int 1_010 in
      let timing = validate_timing ~txn_amount ~txn_global_slot ~account in
      match timing with
      | Error _ ->
          checked_timing_should_fail account txn_amount txn_global_slot
      | _ ->
          false

    let%test "insufficient balance" =
      let pk = Public_key.Compressed.empty in
      let account_id = Account_id.create pk Token_id.default in
      let balance = Balance.of_int 100_000_000_000_000 in
      let initial_minimum_balance = Balance.of_int 10_000_000_000_000 in
      let cliff_time = Global_slot.of_int 1000 in
      let vesting_period = Global_slot.of_int 10 in
      let vesting_increment = Amount.of_int 100_000_000_000 in
      let account =
        Or_error.ok_exn
        @@ Account.create_timed account_id balance ~initial_minimum_balance
             ~cliff_time ~vesting_period ~vesting_increment
      in
      let txn_amount = Currency.Amount.of_int 100_001_000_000_000 in
      let txn_global_slot = Global_slot.of_int 2000_000_000_000 in
      let timing = validate_timing ~txn_amount ~txn_global_slot ~account in
      match timing with
      | Error _ ->
          checked_timing_should_fail account txn_amount txn_global_slot
      | _ ->
          false

    let%test "past full vesting" =
      let pk = Public_key.Compressed.empty in
      let account_id = Account_id.create pk Token_id.default in
      let balance = Balance.of_int 100_000_000_000_000 in
      let initial_minimum_balance = Balance.of_int 10_000_000_000_000 in
      let cliff_time = Global_slot.of_int 1000 in
      let vesting_period = Global_slot.of_int 10 in
      let vesting_increment = Amount.of_int 100_000_000_000 in
      let account =
        Or_error.ok_exn
        @@ Account.create_timed account_id balance ~initial_minimum_balance
             ~cliff_time ~vesting_period ~vesting_increment
      in
      (* fully vested, curr min balance = 0, so we can spend the whole balance *)
      let txn_amount = Currency.Amount.of_int 100_000_000_000_000 in
      let txn_global_slot = Global_slot.of_int 3000 in
      let timing = validate_timing ~txn_amount ~txn_global_slot ~account in
      match timing with
      | Ok (Untimed as unchecked_timing) ->
          run_checked_timing_and_compare account txn_amount txn_global_slot
            unchecked_timing
      | _ ->
          false
  end )

let constraint_system_digests () =
  let digest = Tick.R1CS_constraint_system.digest in
  [ ( "transaction-merge"
    , digest
        Merge.(
          Tick.constraint_system ~exposing:[Statement.With_sok.typ] (fun x ->
              let open Tick in
              let%bind x1 = exists Statement.With_sok.typ in
              let%bind x2 = exists Statement.With_sok.typ in
              main [x1; x2] x )) )
  ; ( "transaction-base"
    , digest
        Base.(
          Tick.constraint_system ~exposing:[Statement.With_sok.typ]
            (main
               ~constraint_constants:
                 Genesis_constants.Constraint_constants.compiled)) ) ]<|MERGE_RESOLUTION|>--- conflicted
+++ resolved
@@ -5,8 +5,6 @@
 module Global_slot = Coda_numbers.Global_slot
 open Currency
 
-<<<<<<< HEAD
-=======
 let top_hash_logging_enabled = ref false
 
 let with_top_hash_logging f =
@@ -20,7 +18,6 @@
     top_hash_logging_enabled := old ;
     raise err
 
->>>>>>> 7b3c9cf6
 module Proof_type = struct
   [%%versioned
   module Stable = struct
@@ -35,19 +32,6 @@
 end
 
 module Pending_coinbase_stack_state = struct
-  module Poly = struct
-    [%%versioned
-    module Stable = struct
-      module V1 = struct
-        type 's t = {source: 's; target: 's}
-        [@@deriving sexp, hash, compare, eq, fields, yojson]
-      end
-    end]
-
-    type 's t = 's Stable.Latest.t = {source: 's; target: 's}
-    [@@deriving sexp, hash, compare, yojson]
-  end
-
   module Init_stack = struct
     [%%versioned
     module Stable = struct
@@ -106,13 +90,6 @@
     end
   end]
 
-<<<<<<< HEAD
-  type 's t_ = 's Poly.Stable.Latest.t = {source: 's; target: 's}
-  [@@deriving sexp, hash, compare, eq, fields, yojson]
-
-  type t = Pending_coinbase.Stack_versioned.Stable.Latest.t t_
-  [@@deriving sexp, hash, compare, yojson]
-=======
   type t = Stable.Latest.t [@@deriving sexp, hash, compare, yojson]
 
   type var = Pending_coinbase.Stack.var Poly.t
@@ -128,18 +105,6 @@
     Random_oracle.Input.append
       (Pending_coinbase.Stack.var_to_input source)
       (Pending_coinbase.Stack.var_to_input target)
->>>>>>> 7b3c9cf6
-
-  let typ =
-    let open Snarky.Typ in
-    let to_ {source; target} = Snarky.H_list.[source; target] in
-    let of_ ([source; target] : (unit, _) Snarky.H_list.t) =
-      {source; target}
-    in
-    of_hlistable
-      [Pending_coinbase.Stack.typ; Pending_coinbase.Stack.typ]
-      ~var_to_hlist:to_ ~var_of_hlist:of_ ~value_to_hlist:to_
-      ~value_of_hlist:of_
 
   include Hashable.Make_binable (Stable.Latest)
   include Comparable.Make (Stable.Latest)
@@ -150,30 +115,6 @@
     [%%versioned
     module Stable = struct
       module V1 = struct
-<<<<<<< HEAD
-        type ('lh, 'amt, 'pc, 'fee_excess, 'sok) t =
-          { source: 'lh
-          ; target: 'lh
-          ; supply_increase: 'amt
-          ; pending_coinbase_stack_state:
-              'pc Pending_coinbase_stack_state.Poly.Stable.V1.t
-          ; fee_excess: 'fee_excess
-          ; sok_digest: 'sok }
-        [@@deriving version, bin_io, compare, equal, hash, sexp, yojson]
-      end
-    end]
-  end
-
-  type ('lh, 'amt, 'pc, 'fee_excess, 'sok) t_ =
-        ('lh, 'amt, 'pc, 'fee_excess, 'sok) Poly.Stable.Latest.t =
-    { source: 'lh
-    ; target: 'lh
-    ; supply_increase: 'amt
-    ; pending_coinbase_stack_state:
-        'pc Pending_coinbase_stack_state.Poly.Stable.Latest.t
-    ; fee_excess: 'fee_excess
-    ; sok_digest: 'sok }
-=======
         type ( 'ledger_hash
              , 'amount
              , 'pending_coinbase
@@ -282,7 +223,6 @@
     ; fee_excess: 'fee_excess
     ; sok_digest: 'sok_digest }
   [@@deriving compare, equal, hash, sexp, yojson]
->>>>>>> 7b3c9cf6
 
   [%%versioned
   module Stable = struct
@@ -290,11 +230,7 @@
       type t =
         ( Frozen_ledger_hash.Stable.V1.t
         , Currency.Amount.Stable.V1.t
-<<<<<<< HEAD
-        , Pending_coinbase.Stack_versioned.Stable.V1.t
-=======
         , Pending_coinbase_stack_state.Stable.V1.t
->>>>>>> 7b3c9cf6
         , Fee_excess.Stable.V1.t
         , unit )
         Poly.Stable.V1.t
@@ -304,119 +240,6 @@
     end
   end]
 
-<<<<<<< HEAD
-  type t = Stable.Latest.t [@@deriving sexp, hash, compare, yojson]
-
-  module With_sok = struct
-    [%%versioned
-    module Stable = struct
-      module V1 = struct
-        type t =
-          ( Frozen_ledger_hash.Stable.V1.t
-          , Currency.Amount.Stable.V1.t
-          , Pending_coinbase.Stack_versioned.Stable.V1.t
-          , Fee_excess.Stable.V1.t
-          , Sok_message.Digest.Stable.V1.t )
-          Poly.Stable.V1.t
-        [@@deriving version, bin_io, compare, equal, hash, sexp, yojson]
-
-        let to_latest = Fn.id
-      end
-    end]
-
-    type t = Stable.Latest.t [@@deriving sexp, hash, compare, equal, yojson]
-
-    let to_field_elements
-        ({ source
-         ; target
-         ; supply_increase
-         ; pending_coinbase_stack_state= pc
-         ; fee_excess
-         ; sok_digest } :
-          t) =
-      let open Random_oracle.Input in
-      List.reduce_exn ~f:append
-        [ Sok_message.Digest.to_input sok_digest
-        ; Frozen_ledger_hash.to_input source
-        ; Frozen_ledger_hash.to_input target
-        ; Pending_coinbase.Stack.to_input pc.source
-        ; Pending_coinbase.Stack.to_input pc.target
-        ; Amount.to_input supply_increase
-        ; Fee_excess.to_input fee_excess ]
-      |> Random_oracle.pack_input
-
-    module Checked = struct
-      type t =
-        ( Frozen_ledger_hash.var
-        , Currency.Amount.var
-        , Pending_coinbase.Stack.var
-        , Fee_excess.var
-        , Sok_message.Digest.Checked.t (* TODO: Better for this to be packed *)
-        )
-        t_
-
-      let to_field_elements
-          { source
-          ; target
-          ; supply_increase
-          ; pending_coinbase_stack_state= p
-          ; fee_excess
-          ; sok_digest } =
-        let open Random_oracle.Input in
-        List.reduce_exn ~f:append
-          [ Sok_message.Digest.Checked.to_input sok_digest
-          ; Frozen_ledger_hash.var_to_input source
-          ; Frozen_ledger_hash.var_to_input target
-          ; Pending_coinbase.Stack.var_to_input p.source
-          ; Pending_coinbase.Stack.var_to_input p.target
-          ; Amount.var_to_input supply_increase
-          ; Tick.Run.run_checked (Fee_excess.to_input_checked fee_excess) ]
-        |> Random_oracle.Checked.pack_input
-    end
-
-    let typ =
-      let open Snarky.Typ in
-      let to_
-          { source
-          ; target
-          ; supply_increase
-          ; pending_coinbase_stack_state
-          ; fee_excess
-          ; sok_digest } =
-        Snarky.H_list.
-          [ source
-          ; target
-          ; supply_increase
-          ; pending_coinbase_stack_state
-          ; fee_excess
-          ; sok_digest ]
-      in
-      let of_
-          ([ source
-           ; target
-           ; supply_increase
-           ; pending_coinbase_stack_state
-           ; fee_excess
-           ; sok_digest ] :
-            (unit, _) Snarky.H_list.t) =
-        { source
-        ; target
-        ; supply_increase
-        ; pending_coinbase_stack_state
-        ; fee_excess
-        ; sok_digest }
-      in
-      of_hlistable
-        [ Frozen_ledger_hash.typ
-        ; Frozen_ledger_hash.typ
-        ; Currency.Amount.typ
-        ; Pending_coinbase_stack_state.typ
-        ; Fee_excess.typ
-        ; Sok_message.Digest.typ ]
-        ~var_to_hlist:to_ ~var_of_hlist:of_ ~value_to_hlist:to_
-        ~value_of_hlist:of_
-  end
-=======
   type t =
     ( Frozen_ledger_hash.t
     , Currency.Amount.t
@@ -425,7 +248,6 @@
     , unit )
     Poly.t
   [@@deriving sexp, hash, compare, yojson]
->>>>>>> 7b3c9cf6
 
   module With_sok = struct
     [%%versioned
@@ -547,16 +369,6 @@
       Currency.Amount.add s1.supply_increase s2.supply_increase
       |> option "Error adding supply_increase"
     in
-<<<<<<< HEAD
-    { source= s1.source
-    ; target= s2.target
-    ; fee_excess
-    ; supply_increase
-    ; pending_coinbase_stack_state=
-        { source= s1.pending_coinbase_stack_state.source
-        ; target= s2.pending_coinbase_stack_state.target }
-    ; sok_digest= () }
-=======
     ( { source= s1.source
       ; target= s2.target
       ; fee_excess
@@ -566,7 +378,6 @@
           ; target= s2.pending_coinbase_stack_state.target }
       ; sok_digest= () }
       : t )
->>>>>>> 7b3c9cf6
 
   include Hashable.Make_binable (Stable.Latest)
   include Comparable.Make (Stable.Latest)
@@ -579,68 +390,6 @@
     and supply_increase = Currency.Amount.gen
     and pending_coinbase_before = Pending_coinbase.Stack.gen
     and pending_coinbase_after = Pending_coinbase.Stack.gen in
-<<<<<<< HEAD
-    { source
-    ; target
-    ; fee_excess
-    ; sok_digest= ()
-    ; supply_increase
-    ; pending_coinbase_stack_state=
-        {source= pending_coinbase_before; target= pending_coinbase_after} }
-end
-
-module Proof = struct
-  open Pickles_types
-  module T = Pickles.Proof.Make (Nat.N2) (Nat.N2)
-
-  [%%versioned
-  module Stable = struct
-    module V1 = struct
-      type t = T.t
-      [@@deriving version {asserted}, yojson, bin_io, compare, sexp]
-
-      let to_latest = Fn.id
-    end
-  end]
-
-  type t = Stable.Latest.t [@@deriving yojson, compare, sexp]
-end
-
-[%%versioned
-module Stable = struct
-  module V1 = struct
-    type t =
-      {statement: Statement.With_sok.Stable.V1.t; proof: Proof.Stable.V1.t}
-    [@@deriving compare, fields, sexp, version]
-
-    let to_yojson {statement= s; proof} =
-      `Assoc
-        [ ("source", Frozen_ledger_hash.to_yojson s.source)
-        ; ("target", Frozen_ledger_hash.to_yojson s.target)
-        ; ("supply_increase", Amount.to_yojson s.supply_increase)
-        ; ( "pending_coinbase_stack_state"
-          , Pending_coinbase_stack_state.to_yojson
-              s.pending_coinbase_stack_state )
-        ; ("fee_excess", Fee_excess.to_yojson s.fee_excess)
-        ; ("sok_digest", `String "<opaque>")
-        ; ("proof", Proof.to_yojson proof) ]
-
-    let to_latest = Fn.id
-  end
-end]
-
-type t = Stable.Latest.t = {statement: Statement.With_sok.t; proof: Proof.t}
-[@@deriving sexp]
-
-let proof t = t.proof
-
-let statement t = {t.statement with sok_digest= ()}
-
-let sok_digest t = t.statement.sok_digest
-
-let to_yojson = Stable.Latest.to_yojson
-
-=======
     ( { source
       ; target
       ; fee_excess
@@ -690,7 +439,6 @@
 
 let to_yojson = Stable.Latest.to_yojson
 
->>>>>>> 7b3c9cf6
 let create ~source ~target ~supply_increase ~pending_coinbase_stack_state
     ~fee_excess ~sok_digest ~proof =
   { statement=
@@ -706,21 +454,10 @@
   open Tick
   open Let_syntax
 
-<<<<<<< HEAD
-  include struct
-    open Snarky.Request
-
-    type _ t +=
-      | Transaction : Transaction_union.t t
-      | State_body : Coda_state.Protocol_state.Body.Value.t t
-      | Init_stack : Pending_coinbase.Stack.t t
-  end
-=======
   type _ Snarky.Request.t +=
     | Transaction : Transaction_union.t Snarky.Request.t
     | State_body : Coda_state.Protocol_state.Body.Value.t Snarky.Request.t
     | Init_stack : Pending_coinbase.Stack.t Snarky.Request.t
->>>>>>> 7b3c9cf6
 
   module User_command_failure = struct
     (** The various ways that a user command may fail. These should be computed
@@ -1738,16 +1475,6 @@
       (state_body : Coda_state.Protocol_state.Body.Value.t)
       (init_stack : Pending_coinbase.Stack.t) : Snarky.Request.request -> _ =
    fun (With {request; respond} as r) ->
-<<<<<<< HEAD
-    let k r = respond (Provide r) in
-    match request with
-    | Transaction ->
-        k transaction
-    | State_body ->
-        k state_body
-    | Init_stack ->
-        k init_stack
-=======
     match request with
     | Transaction ->
         respond (Provide transaction)
@@ -1755,7 +1482,6 @@
         respond (Provide state_body)
     | Init_stack ->
         respond (Provide init_stack)
->>>>>>> 7b3c9cf6
     | _ ->
         handler r
 end
@@ -1780,15 +1506,10 @@
      verify_transition tock_vk _ s1 s2 pending_coinbase_stack12.source, pending_coinbase_stack12.target is true
      verify_transition tock_vk _ s2 s3 pending_coinbase_stack23.source, pending_coinbase_stack23.target is true
   *)
-<<<<<<< HEAD
-  let%snarkydef main ([s1; s2] : _ Pickles_types.Hlist.HlistId.t)
-      (s : Statement.With_sok.Checked.t) =
-=======
   let%snarkydef main
       ([s1; s2] :
         (Statement.With_sok.var * (Statement.With_sok.var * _))
         Pickles_types.Hlist.HlistId.t) (s : Statement.With_sok.Checked.t) =
->>>>>>> 7b3c9cf6
     let%bind fee_excess =
       Fee_excess.combine_checked s1.Statement.fee_excess
         s2.Statement.fee_excess
@@ -1886,7 +1607,6 @@
     -> target:Frozen_ledger_hash.t
     -> init_stack:Pending_coinbase.Stack.t
     -> pending_coinbase_stack_state:Pending_coinbase_stack_state.t
-    -> init_stack:Pending_coinbase.Stack.t
     -> Transaction.t Transaction_protocol_state.t
     -> Tick.Handler.t
     -> t
@@ -1897,7 +1617,6 @@
     -> target:Frozen_ledger_hash.t
     -> init_stack:Pending_coinbase.Stack.t
     -> pending_coinbase_stack_state:Pending_coinbase_stack_state.t
-    -> init_stack:Pending_coinbase.Stack.t
     -> User_command.With_valid_signature.t Transaction_protocol_state.t
     -> Tick.Handler.t
     -> t
@@ -1908,7 +1627,6 @@
     -> target:Frozen_ledger_hash.t
     -> init_stack:Pending_coinbase.Stack.t
     -> pending_coinbase_stack_state:Pending_coinbase_stack_state.t
-    -> init_stack:Pending_coinbase.Stack.t
     -> Fee_transfer.t Transaction_protocol_state.t
     -> Tick.Handler.t
     -> t
@@ -1917,12 +1635,6 @@
 end
 
 let check_transaction_union ?(preeval = false) ~constraint_constants
-<<<<<<< HEAD
-    sok_message source target pc transaction state_body init_stack handler =
-  let sok_digest = Sok_message.digest sok_message in
-  let handler =
-    Base.transaction_union_handler handler transaction state_body init_stack
-=======
     sok_message source target init_stack pending_coinbase_stack_state
     transaction state_body handler =
   if preeval then failwith "preeval currently disabled" ;
@@ -1937,9 +1649,7 @@
     ; pending_coinbase_stack_state
     ; fee_excess= Transaction_union.fee_excess transaction
     ; sok_digest }
->>>>>>> 7b3c9cf6
   in
-  if preeval then failwith "preeval currently disabled" ;
   let open Tick in
   Or_error.ok_exn
     (run_and_check
@@ -1947,30 +1657,14 @@
           (Checked.map ~f:As_prover.return
              (let open Checked in
              exists Statement.With_sok.typ
-<<<<<<< HEAD
-               ~compute:
-                 (As_prover.return
-                    { Statement.source
-                    ; target
-                    ; supply_increase=
-                        Transaction_union.supply_increase transaction
-                    ; fee_excess= Transaction_union.fee_excess transaction
-                    ; sok_digest
-                    ; pending_coinbase_stack_state= pc })
-=======
                ~compute:(As_prover.return statement)
->>>>>>> 7b3c9cf6
              >>= Base.main ~constraint_constants))
           handler)
        ())
   |> ignore
 
 let check_transaction ?preeval ~constraint_constants ~sok_message ~source
-<<<<<<< HEAD
-    ~target ~pending_coinbase_stack_state ~init_stack
-=======
     ~target ~init_stack ~pending_coinbase_stack_state
->>>>>>> 7b3c9cf6
     (transaction_in_block : Transaction.t Transaction_protocol_state.t) handler
     =
   let transaction =
@@ -1982,31 +1676,20 @@
   check_transaction_union ?preeval ~constraint_constants sok_message source
     target init_stack pending_coinbase_stack_state
     (Transaction_union.of_transaction transaction)
-    state_body init_stack handler
+    state_body handler
 
 let check_user_command ~constraint_constants ~sok_message ~source ~target
-<<<<<<< HEAD
-    pending_coinbase_stack_state ~init_stack t_in_block handler =
-  let user_command = Transaction_protocol_state.transaction t_in_block in
-  check_transaction ~constraint_constants ~sok_message ~source ~target
-    ~pending_coinbase_stack_state ~init_stack
-=======
     ~init_stack pending_coinbase_stack_state t_in_block handler =
   let user_command = Transaction_protocol_state.transaction t_in_block in
   check_transaction ~constraint_constants ~sok_message ~source ~target
     ~init_stack ~pending_coinbase_stack_state
->>>>>>> 7b3c9cf6
     {t_in_block with transaction= User_command user_command}
     handler
 
 let generate_transaction_union_witness ?(preeval = false) ~constraint_constants
-<<<<<<< HEAD
-    sok_message source target transaction_in_block pc init_stack handler =
-=======
     sok_message source target transaction_in_block init_stack
     pending_coinbase_stack_state handler =
   if preeval then failwith "preeval currently disabled" ;
->>>>>>> 7b3c9cf6
   let transaction =
     Transaction_protocol_state.transaction transaction_in_block
   in
@@ -2016,21 +1699,6 @@
   let sok_digest = Sok_message.digest sok_message in
   let handler =
     Base.transaction_union_handler handler transaction state_body init_stack
-<<<<<<< HEAD
-  in
-  let open Tick in
-  let input =
-    { Statement.source
-    ; target
-    ; supply_increase= Transaction_union.supply_increase transaction
-    ; fee_excess= Transaction_union.fee_excess transaction
-    ; sok_digest
-    ; pending_coinbase_stack_state= pc }
-  in
-  if preeval then failwith "preeval currently disabled" ;
-  let main x = handle (Base.main ~constraint_constants x) handler in
-  generate_auxiliary_input [Statement.With_sok.typ] () main input
-=======
   in
   let statement : Statement.With_sok.t =
     { source
@@ -2043,7 +1711,6 @@
   let open Tick in
   let main x = handle (Base.main ~constraint_constants x) handler in
   generate_auxiliary_input [Statement.With_sok.typ] () main statement
->>>>>>> 7b3c9cf6
 
 let generate_transaction_witness ?preeval ~constraint_constants ~sok_message
     ~source ~target ~init_stack pending_coinbase_stack_state
@@ -2056,11 +1723,7 @@
     source target
     { transaction_in_block with
       transaction= Transaction_union.of_transaction transaction }
-<<<<<<< HEAD
-    pending_coinbase_stack_state init_stack handler
-=======
     init_stack pending_coinbase_stack_state handler
->>>>>>> 7b3c9cf6
 
 let verify (ts : (t * _) list) ~key =
   List.for_all ts ~f:(fun ({statement; _}, message) ->
@@ -2113,30 +1776,14 @@
                init_stack)
           s }
 
-<<<<<<< HEAD
-  let of_transaction ~sok_digest ~source ~target ~pending_coinbase_stack_state
-      ~init_stack transaction_in_block handler =
-=======
   let of_transaction ~sok_digest ~source ~target ~init_stack
       ~pending_coinbase_stack_state transaction_in_block handler =
->>>>>>> 7b3c9cf6
     let transaction =
       Transaction_protocol_state.transaction transaction_in_block
     in
     let state_body =
       Transaction_protocol_state.block_data transaction_in_block
     in
-<<<<<<< HEAD
-    of_transaction_union sok_digest source target ~pending_coinbase_stack_state
-      ~init_stack
-      (Transaction_union.of_transaction transaction)
-      state_body handler
-
-  let of_user_command ~sok_digest ~source ~target ~pending_coinbase_stack_state
-      ~init_stack user_command_in_block handler =
-    of_transaction ~sok_digest ~source ~target ~pending_coinbase_stack_state
-      ~init_stack
-=======
     of_transaction_union sok_digest source target ~init_stack
       ~pending_coinbase_stack_state
       (Transaction_union.of_transaction transaction)
@@ -2146,24 +1793,16 @@
       ~pending_coinbase_stack_state user_command_in_block handler =
     of_transaction ~sok_digest ~source ~target ~init_stack
       ~pending_coinbase_stack_state
->>>>>>> 7b3c9cf6
       { user_command_in_block with
         transaction=
           User_command
             (Transaction_protocol_state.transaction user_command_in_block) }
       handler
 
-<<<<<<< HEAD
-  let of_fee_transfer ~sok_digest ~source ~target ~pending_coinbase_stack_state
-      ~init_stack transfer_in_block handler =
-    of_transaction ~sok_digest ~source ~target ~pending_coinbase_stack_state
-      ~init_stack
-=======
   let of_fee_transfer ~sok_digest ~source ~target ~init_stack
       ~pending_coinbase_stack_state transfer_in_block handler =
     of_transaction ~sok_digest ~source ~target ~init_stack
       ~pending_coinbase_stack_state
->>>>>>> 7b3c9cf6
       { transfer_in_block with
         transaction=
           Fee_transfer
@@ -2181,11 +1820,7 @@
              (Or_error.errorf
                 "Transaction_snark.merge: Supply change amount overflow")
     in
-<<<<<<< HEAD
-    let s =
-=======
     let s : Statement.With_sok.t =
->>>>>>> 7b3c9cf6
       { Statement.source= t12.source
       ; target= t23.target
       ; supply_increase
@@ -2310,13 +1945,8 @@
       let acc = Ledger.get ledger loc |> Option.value_exn in
       [%test_eq: Balance.t] acc.balance (Balance.of_int balance)
 
-<<<<<<< HEAD
-    let of_user_command' sok_digest ledger user_command
-        pending_coinbase_stack_state state_body init_stack handler =
-=======
     let of_user_command' sok_digest ledger user_command init_stack
         pending_coinbase_stack_state state_body handler =
->>>>>>> 7b3c9cf6
       let source = Ledger.merkle_root ledger in
       let current_global_slot =
         Coda_state.Protocol_state.Body.consensus_state state_body
@@ -2462,7 +2092,6 @@
                 ; target= pending_coinbase_stack_target }
               in
               check_user_command ~constraint_constants ~sok_message
-                ~init_stack:pending_coinbase_stack
                 ~source:(Ledger.merkle_root ledger)
                 ~target ~init_stack:pending_coinbase_stack
                 pending_coinbase_stack_state
@@ -2749,21 +2378,12 @@
                 in
                 { Pc_with_init_stack.pc=
                     {source= source_stack; target= target_stack}
-<<<<<<< HEAD
-                ; init_stack= Pending_coinbase.Stack.empty }
-              in
-              let proof12 =
-                of_user_command' sok_digest ledger t1
-                  pending_coinbase_stack_state1.pc state_body1
-                  pending_coinbase_stack_state1.init_stack
-=======
                 ; init_stack= init_stack1 }
               in
               let proof12 =
                 of_user_command' sok_digest ledger t1
                   pending_coinbase_stack_state1.init_stack
                   pending_coinbase_stack_state1.pc state_body1
->>>>>>> 7b3c9cf6
                   (unstage @@ Sparse_ledger.handler sparse_ledger)
               in
               assert (Proof.verify [(proof12.statement, proof12.proof)]) ;
@@ -2814,13 +2434,8 @@
                 (Sparse_ledger.merkle_root sparse_ledger) ;
               let proof23 =
                 of_user_command' sok_digest ledger t2
-<<<<<<< HEAD
-                  pending_coinbase_stack_state2.pc state_body2
-                  pending_coinbase_stack_state2.init_stack
-=======
                   pending_coinbase_stack_state2.init_stack
                   pending_coinbase_stack_state2.pc state_body2
->>>>>>> 7b3c9cf6
                   (unstage @@ Sparse_ledger.handler sparse_ledger)
               in
               let sparse_ledger =
