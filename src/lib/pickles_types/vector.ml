open Core_kernel
module Nat = Nat

module type Nat_intf = Nat.Intf

type z = Nat.z

type 'a s = 'a Nat.s

type 'a nat = 'a Nat.t = Z : z nat | S : 'n nat -> 'n s nat

module T = struct
  type ('a, _) t = [] : ('a, z) t | ( :: ) : 'a * ('a, 'n) t -> ('a, 'n s) t
end

include T

let rec iter : type a n. (a, n) t -> f:(a -> unit) -> unit =
 fun t ~f -> match t with [] -> () | x :: xs -> f x ; iter xs ~f

let rec iter2 : type a b n. (a, n) t -> (b, n) t -> f:(a -> b -> unit) -> unit
    =
 fun t1 t2 ~f ->
  match (t1, t2) with
  | [], [] ->
      ()
  | x :: xs, y :: ys ->
      f x y ; iter2 xs ys ~f

let rec map2 : type a b c n.
    (a, n) t -> (b, n) t -> f:(a -> b -> c) -> (c, n) t =
 fun t1 t2 ~f ->
  match (t1, t2) with
  | [], [] ->
      []
  | x :: xs, y :: ys ->
      f x y :: map2 xs ys ~f

let rec hhead_off : type xs n.
       (xs, n s) Hlist0.H1_1(T).t
    -> xs Hlist0.HlistId.t * (xs, n) Hlist0.H1_1(T).t =
 fun xss ->
  match xss with
  | [] ->
      ([], [])
  | (x :: xs) :: xss ->
      let hds, tls = hhead_off xss in
      (x :: hds, xs :: tls)

let rec mapn : type xs y n.
    (xs, n) Hlist0.H1_1(T).t -> f:(xs Hlist0.HlistId.t -> y) -> (y, n) t =
 fun xss ~f ->
  match xss with
  | [] :: _xss ->
      []
  | (_ :: _) :: _ ->
      let hds, tls = hhead_off xss in
      let y = f hds in
      let ys = mapn tls ~f in
      y :: ys
  | [] ->
      failwith "mapn: Empty args"

let zip xs ys = map2 xs ys ~f:(fun x y -> (x, y))

let rec to_list : type a n. (a, n) t -> a list =
 fun t -> match t with [] -> [] | x :: xs -> x :: to_list xs

let sexp_of_t a _ v = List.sexp_of_t a (to_list v)

let to_array t = Array.of_list (to_list t)

let rec length : type a n. (a, n) t -> n nat = function
  | [] ->
      Z
  | _ :: xs ->
      S (length xs)

let rec init : type a n. int -> n nat -> f:(int -> a) -> (a, n) t =
 fun i n ~f -> match n with Z -> [] | S n -> f i :: init (i + 1) n ~f

let init n ~f = init 0 n ~f

let rec fold_map : type acc a b n.
    (a, n) t -> f:(acc -> a -> acc * b) -> init:acc -> acc * (b, n) t =
 fun t ~f ~init ->
  match t with
  | [] ->
      (init, [])
  | x :: xs ->
      let acc, y = f init x in
      let res, ys = fold_map xs ~f ~init:acc in
      (res, y :: ys)

let rec map : type a b n. (a, n) t -> f:(a -> b) -> (b, n) t =
 fun t ~f -> match t with [] -> [] | x :: xs -> f x :: map xs ~f

let mapi (type a b m) (t : (a, m) t) ~(f : int -> a -> b) =
  let rec go : type n. int -> (a, n) t -> (b, n) t =
   fun i t -> match t with [] -> [] | x :: xs -> f i x :: go (i + 1) xs
  in
  go 0 t

let unzip ts = (map ts ~f:fst, map ts ~f:snd)

let unzip3 ts =
  (map ts ~f:Tuple3.get1, map ts ~f:Tuple3.get2, map ts ~f:Tuple3.get3)

type _ e = T : ('a, 'n) t -> 'a e

let rec of_list : type a. a list -> a e = function
  | [] ->
      T []
  | x :: xs ->
      let (T xs) = of_list xs in
      T (x :: xs)

let to_sequence : type a n. (a, n) t -> a Sequence.t =
 fun t ->
  Sequence.unfold ~init:(T t) ~f:(fun (T t) ->
      match t with [] -> None | x :: xs -> Some (x, T xs) )

let rec of_list_and_length_exn : type a n. a list -> n nat -> (a, n) t =
 fun xs n ->
  match (xs, n) with
  | [], Z ->
      []
  | x :: xs, S n ->
      x :: of_list_and_length_exn xs n
  | _ ->
      failwith "Vector: Length mismatch"

let of_list_and_length xs n =
  Option.try_with (fun () -> of_list_and_length_exn xs n)

let of_array_and_length_exn : type a n. a array -> n nat -> (a, n) t =
 fun xs n ->
  if Array.length xs <> Nat.to_int n then
    failwithf "of_array_and_length_exn: got %d (expected %d)" (Array.length xs)
      (Nat.to_int n) () ;
  init n ~f:(Array.get xs)

let reverse t =
  let (T xs) = of_list (List.rev (to_list t)) in
  Obj.magic xs

let rec take_from_list : type a n. a list -> n nat -> (a, n) t =
 fun xs n ->
  match (xs, n) with
  | _, Z ->
      []
  | x :: xs, S n ->
      x :: take_from_list xs n
  | _ ->
      failwith "take_from_list: Not enough to take"

let rec fold : type acc a n. (a, n) t -> f:(acc -> a -> acc) -> init:acc -> acc
    =
 fun t ~f ~init ->
  match t with
  | [] ->
      init
  | x :: xs ->
      let acc = f init x in
      fold xs ~f ~init:acc

let foldi t ~f ~init =
  snd (fold t ~f:(fun (i, acc) x -> (i + 1, f i acc x)) ~init:(0, init))

let reduce (init :: xs) ~f = fold xs ~f ~init

let reduce_exn (type n) (t : (_, n) t) ~f =
  match t with
  | [] ->
      failwith "reduce_exn: empty list"
  | init :: xs ->
      fold xs ~f ~init

module Cata (F : sig
  type _ t

  val pair : 'a t -> 'b t -> ('a * 'b) t

  val cnv : ('a -> 'b) -> ('b -> 'a) -> 'b t -> 'a t

  val unit : unit t
end) =
struct
  let rec f : type n a. n nat -> a F.t -> (a, n) t F.t =
   fun n tc ->
    match n with
    | Z ->
        F.cnv (function [] -> ()) (fun () -> []) F.unit
    | S n ->
        let tl = f n tc in
        F.cnv
          (function x :: xs -> (x, xs))
          (fun (x, xs) -> x :: xs)
          (F.pair tc tl)
end

module Sexpable (N : Nat_intf) : Sexpable.S1 with type 'a t := ('a, N.n) t =
struct
  let sexp_of_t f t = List.sexp_of_t f (to_list t)

  let t_of_sexp f s = of_list_and_length_exn (List.t_of_sexp f s) N.n
end

module L = struct
  type 'a t = 'a list [@@deriving yojson]
end

module type Yojson_intf1 = sig
  type 'a t

  val to_yojson : ('a -> Yojson.Safe.t) -> 'a t -> Yojson.Safe.t

  val of_yojson :
       (Yojson.Safe.t -> 'a Ppx_deriving_yojson_runtime.error_or)
    -> Yojson.Safe.t
    -> 'a t Ppx_deriving_yojson_runtime.error_or
end

module Yojson (N : Nat_intf) : Yojson_intf1 with type 'a t := ('a, N.n) t =
struct
  let to_yojson f t = L.to_yojson f (to_list t)

  let of_yojson f s =
    Result.map (L.of_yojson f s) ~f:(Fn.flip of_list_and_length_exn N.n)
end

module Binable (N : Nat_intf) : Binable.S1 with type 'a t := ('a, N.n) t =
struct
  open Bin_prot

  module Tc = Cata (struct
    type 'a t = 'a Type_class.t

    let pair = Type_class.bin_pair

    let cnv t = Type_class.cnv Fn.id t

    let unit = Type_class.bin_unit
  end)

  module Shape = Cata (struct
    type _ t = Shape.t

    let pair = Shape.bin_shape_pair

    let cnv _ _ = Fn.id

    let unit = Shape.bin_shape_unit
  end)

  module Size = Cata (struct
    type 'a t = 'a Size.sizer

    let pair = Size.bin_size_pair

    let cnv a_to_b _b_to_a b_sizer a = b_sizer (a_to_b a)

    let unit = Size.bin_size_unit
  end)

  module Write = Cata (struct
    type 'a t = 'a Write.writer

    let pair = Write.bin_write_pair

    let cnv a_to_b _b_to_a b_writer buf ~pos a = b_writer buf ~pos (a_to_b a)

    let unit = Write.bin_write_unit
  end)

  module Writer = Cata (struct
    type 'a t = 'a Type_class.writer

    let pair = Type_class.bin_writer_pair

    let cnv a_to_b _b_to_a b_writer = Type_class.cnv_writer a_to_b b_writer

    let unit = Type_class.bin_writer_unit
  end)

  module Reader = Cata (struct
    type 'a t = 'a Type_class.reader

    let pair = Type_class.bin_reader_pair

    let cnv _a_to_b b_to_a b_reader = Type_class.cnv_reader b_to_a b_reader

    let unit = Type_class.bin_reader_unit
  end)

  module Read = Cata (struct
    type 'a t = 'a Read.reader

    let pair = Read.bin_read_pair

    let cnv _a_to_b b_to_a b_reader buf ~pos_ref =
      b_to_a (b_reader buf ~pos_ref)

    let unit = Read.bin_read_unit
  end)

  let bin_shape_t sh = Shape.f N.n sh

  let bin_size_t sz = Size.f N.n sz

  let bin_write_t wr = Write.f N.n wr

  let bin_writer_t wr = Writer.f N.n wr

  let bin_t tc = Tc.f N.n tc

  let bin_reader_t re = Reader.f N.n re

  let bin_read_t re = Read.f N.n re

  let __bin_read_t__ _f _buf ~pos_ref _vint =
    Common.raise_variant_wrong_type "vector" !pos_ref
end

type ('a, 'n) vec = ('a, 'n) t

module With_length (N : Nat.Intf) = struct
  module Stable = struct
    module V1 = struct
      type 'a t = ('a, N.n) vec [@@deriving version {asserted}]

<<<<<<< HEAD
      let compare c t1 t2 = Core.List.compare c (to_list t1) (to_list t2)
=======
      let compare c t1 t2 = Base.List.compare c (to_list t1) (to_list t2)
>>>>>>> 958c6699

      let hash_fold_t f s v = List.hash_fold_t f s (to_list v)

      let equal f t1 t2 = List.equal f (to_list t1) (to_list t2)

      include Yojson (N)
      include Binable (N)
      include Sexpable (N)
    end

    module Latest = V1
  end

  include Stable.Latest

  let map (t : 'a t) = map t
end

let rec typ' : type f var value n.
       ((var, value, f) Snarky_backendless.Typ.t, n) t
    -> ((var, n) t, (value, n) t, f) Snarky_backendless.Typ.t =
  let open Snarky_backendless.Typ in
  fun elts ->
    match elts with
    | elt :: elts ->
        let tl = typ' elts in
        let there = function x :: xs -> (x, xs) in
        let back (x, xs) = x :: xs in
        transport (elt * tl) ~there ~back |> transport_var ~there ~back
    | [] ->
        let there [] = () in
        let back () = [] in
        transport (unit ()) ~there ~back |> transport_var ~there ~back

let typ elt n = typ' (init n ~f:(fun _ -> elt))

let rec append : type n m n_m a.
    (a, n) t -> (a, m) t -> (n, m, n_m) Nat.Adds.t -> (a, n_m) t =
 fun t1 t2 adds ->
  match (t1, adds) with
  | [], Z ->
      t2
  | x :: t1, S adds ->
      x :: append t1 t2 adds

let rec transpose : type a n m. ((a, n) t, m) t -> ((a, m) t, n) t =
 fun xss ->
  match xss with
  | [] ->
      failwith "transpose: empty list"
  | [] :: _ ->
      []
  | (_ :: _) :: _ ->
      let heads, tails = unzip (map xss ~f:(fun (x :: xs) -> (x, xs))) in
      heads :: transpose tails

let rec trim : type a n m. (a, m) t -> (n, m) Nat.Lte.t -> (a, n) t =
 fun v p -> match (v, p) with _, Z -> [] | x :: xs, S p -> x :: trim xs p

let rec extend_exn : type n m a. (a, n) t -> m Nat.t -> a -> (a, m) t =
 fun v m default ->
  match (v, m) with
  | [], Z ->
      []
  | [], S n ->
      default :: extend_exn [] n default
  | _x :: _xs, Z ->
      failwith "extend_exn: list too long"
  | x :: xs, S m ->
      let extended = extend_exn xs m default in
      x :: extended

let rec extend : type a n m.
    (a, n) t -> (n, m) Nat.Lte.t -> m Nat.t -> a -> (a, m) t =
 fun v p m default ->
  match (v, p, m) with
  | _, Z, Z ->
      []
  | _, Z, S m ->
      default :: extend [] Z m default
  | x :: xs, S p, S m ->
      x :: extend xs p m default<|MERGE_RESOLUTION|>--- conflicted
+++ resolved
@@ -329,11 +329,7 @@
     module V1 = struct
       type 'a t = ('a, N.n) vec [@@deriving version {asserted}]
 
-<<<<<<< HEAD
-      let compare c t1 t2 = Core.List.compare c (to_list t1) (to_list t2)
-=======
       let compare c t1 t2 = Base.List.compare c (to_list t1) (to_list t2)
->>>>>>> 958c6699
 
       let hash_fold_t f s v = List.hash_fold_t f s (to_list v)
 
