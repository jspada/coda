--- conflicted
+++ resolved
@@ -135,22 +135,6 @@
 type key = Key.t [@@deriving sexp, eq, hash, compare, yojson]
 
 module Timing = Account_timing
-<<<<<<< HEAD
-=======
-
-module Snapp_account = struct
-  [%%versioned
-  module Stable = struct
-    module V1 = struct
-      type t = unit [@@deriving sexp, eq, hash, compare, yojson]
-
-      let to_latest = Fn.id
-    end
-  end]
-
-  let to_input _ = assert false
-end
->>>>>>> d26d1c16
 
 [%%versioned
 module Stable = struct
@@ -197,11 +181,6 @@
 
 let key_gen = Public_key.Compressed.gen
 
-<<<<<<< HEAD
-let snapp_account_opt_typ = Typ.transport
-
-=======
->>>>>>> d26d1c16
 let initialize ?snapp account_id : t =
   let public_key = Account_id.public_key account_id in
   let token_id = Account_id.token_id account_id in
@@ -279,14 +258,9 @@
       ; Public_key.Compressed.typ
       ; State_hash.typ
       ; Timing.typ
-<<<<<<< HEAD
-      ; Typ.transport Field.typ ~there:hash_snapp_account_opt ~back:(fun _ ->
-            failwith "unimplemented" ) ]
-=======
       ; Typ.transport Field.typ ~there:hash_snapp_account_opt ~back:(fun fld ->
             if Field.(equal zero) fld then None else failwith "unimplemented"
         ) ]
->>>>>>> d26d1c16
   in
   Typ.of_hlistable spec ~var_to_hlist:Poly.to_hlist ~var_of_hlist:Poly.of_hlist
     ~value_to_hlist:Poly.to_hlist ~value_of_hlist:Poly.of_hlist
