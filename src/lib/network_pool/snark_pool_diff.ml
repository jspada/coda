open Core_kernel
open Async_kernel
module Work = Transaction_snark_work.Statement
module Ledger_proof = Ledger_proof
module Work_info = Transaction_snark_work.Info
open Network_peer

module Rejected = struct
  [%%versioned
  module Stable = struct
    [@@@no_toplevel_latest_type]

    module V1 = struct
      type t = unit [@@deriving sexp, yojson]

      let to_latest = Fn.id
    end
  end]

  type t = Stable.Latest.t [@@deriving sexp, yojson]
end

module Make
    (Transition_frontier : T)
    (Pool : Intf.Snark_resource_pool_intf
            with type transition_frontier := Transition_frontier.t) :
  Intf.Snark_pool_diff_intf with type resource_pool := Pool.t = struct
  type t =
    | Add_solved_work of Work.t * Ledger_proof.t One_or_two.t Priced_proof.t
    | Empty
  [@@deriving compare, sexp, to_yojson]

  type verified = t [@@deriving compare, sexp, to_yojson]

  type rejected = Rejected.t [@@deriving sexp, yojson]

  let reject_overloaded_diff _ = ()

  type compact =
    { work: Work.t
    ; fee: Currency.Fee.t
    ; prover: Signature_lib.Public_key.Compressed.t }
  [@@deriving yojson]

  let to_compact = function
    | Add_solved_work (work, {proof= _; fee= {fee; prover}}) ->
        Some {work; fee; prover}
    | Empty ->
        None

  let compact_json t = to_compact t |> Option.map ~f:compact_to_yojson

  let empty = Empty

  (* snark pool diffs are not bundled, so size is always 1 *)
  let size = function Add_solved_work _ -> 1 | Empty -> 0

<<<<<<< HEAD
  let verified_size diff = size diff
=======
  let score = function Add_solved_work (_w, p) -> One_or_two.length p.proof

  let verified_size _ = 1
>>>>>>> 81ac6158

  let max_per_second = 4

  let summary = function
    | Add_solved_work (work, {proof= _; fee}) ->
        Printf.sprintf
          !"Snark_pool_diff for work %s added with fee-prover %s"
          (Yojson.Safe.to_string @@ Work.compact_json work)
          (Yojson.Safe.to_string @@ Coda_base.Fee_with_prover.to_yojson fee)
    | Empty ->
        "empty Snark_pool_diff"

  let is_empty _ = false

  let of_result
      (res :
        ( ('a, 'b, 'c) Snark_work_lib.Work.Single.Spec.t
          Snark_work_lib.Work.Spec.t
        , Ledger_proof.t )
        Snark_work_lib.Work.Result.t) =
    Add_solved_work
      ( One_or_two.map res.spec.instances
          ~f:Snark_work_lib.Work.Single.Spec.statement
      , {proof= res.proofs; fee= {fee= res.spec.fee; prover= res.prover}} )

  let has_lower_fee pool work ~fee ~sender =
    let reject_and_log_if_local reason =
      [%log' trace (Pool.get_logger pool)]
        "Rejecting snark work $work from $sender: $reason"
        ~metadata:
          [ ("work", Work.compact_json work)
          ; ("sender", Envelope.Sender.to_yojson sender)
          ; ("reason", `String reason) ] ;
      Or_error.error_string reason
    in
    match Pool.request_proof pool work with
    | None ->
        Ok ()
    | Some {fee= {fee= prev; _}; _} -> (
      match Currency.Fee.compare fee prev with
      | -1 ->
          Ok ()
      | 0 ->
          reject_and_log_if_local "fee equal to cheapest work we have"
      | 1 ->
          reject_and_log_if_local "fee higher than cheapest work we have"
      | _ ->
          failwith "compare didn't return -1, 0, or 1!" )

  let verify pool ({data; sender; _} as t : t Envelope.Incoming.t) =
    match data with
    | Empty ->
        Deferred.Or_error.error_string "cannot verify empty snark pool diff"
    | Add_solved_work (work, ({Priced_proof.fee; _} as p)) -> (
        let is_local = match sender with Local -> true | _ -> false in
        let verify () =
          if%map Pool.verify_and_act pool ~work:(work, p) ~sender then
            Or_error.return t
          else Or_error.error_string "failed to verify snark pool diff"
        in
        (*reject higher priced gossiped proofs*)
        if is_local then verify ()
        else
          match has_lower_fee pool work ~fee:fee.fee ~sender with
          | Ok () ->
              verify ()
          | _ ->
              Deferred.Or_error.error_string
                "snark pool diff fee is not high enough to be included in \
                 snark pool" )

  (* This is called after verification has occurred.*)
  let unsafe_apply (pool : Pool.t) (t : t Envelope.Incoming.t) =
    let {Envelope.Incoming.data= diff; sender; _} = t in
    match diff with
    | Empty ->
        Deferred.return
          (Error
             (`Other (Error.of_string "cannot apply empty snark pool diff")))
    | Add_solved_work (work, {Priced_proof.proof; fee}) ->
        let is_local = match sender with Local -> true | _ -> false in
        let to_or_error = function
          | `Statement_not_referenced ->
              Error (`Other (Error.of_string "statement not referenced"))
          | `Added ->
              Ok (diff, ())
        in
        Deferred.return
          (let add_to_pool () =
             Pool.add_snark ~is_local pool ~work ~proof ~fee |> to_or_error
           in
           match has_lower_fee pool work ~fee:fee.fee ~sender with
           | Ok () ->
               add_to_pool ()
           | Error e ->
               if is_local then Error (`Locally_generated (diff, ()))
               else Error (`Other e))
end<|MERGE_RESOLUTION|>--- conflicted
+++ resolved
@@ -53,15 +53,15 @@
   let empty = Empty
 
   (* snark pool diffs are not bundled, so size is always 1 *)
-  let size = function Add_solved_work _ -> 1 | Empty -> 0
+  let size _ = 1
 
-<<<<<<< HEAD
-  let verified_size diff = size diff
-=======
-  let score = function Add_solved_work (_w, p) -> One_or_two.length p.proof
+  let score = function
+    | Add_solved_work (_w, p) ->
+        One_or_two.length p.proof
+    | Empty ->
+        1
 
   let verified_size _ = 1
->>>>>>> 81ac6158
 
   let max_per_second = 4
 
