--- conflicted
+++ resolved
@@ -2,11 +2,7 @@
 open Core_kernel
 open Coda_base
 open Pipe_lib
-<<<<<<< HEAD
-=======
-open Signature_lib
 open Network_peer
->>>>>>> bdffb0a1
 
 (** A [Resource_pool_base_intf] is a mutable pool of resources that supports
  *  mutation via some [Resource_pool_diff_intf]. A [Resource_pool_base_intf]
