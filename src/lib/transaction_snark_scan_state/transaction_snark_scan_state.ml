--- conflicted
+++ resolved
@@ -92,9 +92,6 @@
         [ ("Work_id", `Int (Transaction_snark.Statement.hash s))
         ; ("Source", hash_yojson s.source)
         ; ("Target", hash_yojson s.target)
-<<<<<<< HEAD
-        ; ("Fee Excess", Currency.Amount.Signed.to_yojson s.fee_excess)
-=======
         ; ( "Fee Excess"
           , `List
               [ `Assoc
@@ -105,7 +102,6 @@
                   [ ("token", Token_id.to_yojson s.fee_excess.fee_token_r)
                   ; ("amount", Fee.Signed.to_yojson s.fee_excess.fee_excess_r)
                   ] ] )
->>>>>>> 0125be2b
         ; ("Supply Increase", Currency.Amount.to_yojson s.supply_increase)
         ; ( "Pending coinbase stack"
           , Transaction_snark.Pending_coinbase_stack_state.to_yojson
@@ -223,8 +219,7 @@
   let%map supply_increase = Transaction.supply_increase transaction in
   { Transaction_snark.Statement.source
   ; target
-  ; fee_excess=
-      {fee_excess with magnitude= Currency.Amount.of_fee fee_excess.magnitude}
+  ; fee_excess
   ; supply_increase
   ; pending_coinbase_stack_state=
       { statement.pending_coinbase_stack_state with
@@ -242,13 +237,7 @@
   | Merge ((p, _), (p', _)) ->
       let s = Ledger_proof.statement p and s' = Ledger_proof.statement p' in
       let open Or_error.Let_syntax in
-<<<<<<< HEAD
-      let%map fee_excess =
-        Currency.Amount.Signed.add s.fee_excess s'.fee_excess
-        |> option "Error adding fees"
-=======
       let%map fee_excess = Fee_excess.combine s.fee_excess s'.fee_excess
->>>>>>> 0125be2b
       and supply_increase =
         Amount.add s.supply_increase s'.supply_increase
         |> option "Error adding supply_increases"
@@ -420,16 +409,11 @@
             "incorrect statement target hash"
         and () =
           clarify_error
-<<<<<<< HEAD
-            (Currency.Amount.Signed.equal Currency.Amount.Signed.zero
-               fee_excess)
-=======
             (Fee.Signed.equal Fee.Signed.zero fee_excess_l)
             "nonzero fee excess"
         and () =
           clarify_error
             (Fee.Signed.equal Fee.Signed.zero fee_excess_r)
->>>>>>> 0125be2b
             "nonzero fee excess"
         and () =
           clarify_error
@@ -466,15 +450,11 @@
         Option.some_if (Frozen_ledger_hash.equal stmt1.target stmt2.source) ()
       in
       let%map fee_excess =
-<<<<<<< HEAD
-        Currency.Amount.Signed.add stmt1.fee_excess stmt2.fee_excess
-=======
         match Fee_excess.combine stmt1.fee_excess stmt2.fee_excess with
         | Ok ret ->
             Some ret
         | Error _ ->
             None
->>>>>>> 0125be2b
       and supply_increase =
         Currency.Amount.add stmt1.supply_increase stmt2.supply_increase
       in
