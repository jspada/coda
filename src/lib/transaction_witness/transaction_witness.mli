open Core_kernel

[%%versioned:
module Stable : sig
  module V1 : sig
    type t =
      { ledger: Coda_base.Sparse_ledger.Stable.V1.t
      ; protocol_state_body: Coda_state.Protocol_state.Body.Value.Stable.V1.t
      ; init_stack: Coda_base.Pending_coinbase.Stack_versioned.Stable.V1.t }
    [@@deriving sexp, to_yojson]
  end
end]

type t = Stable.Latest.t =
<<<<<<< HEAD
  { ledger: Coda_base.Sparse_ledger.Stable.V1.t
  ; protocol_state_body: Coda_state.Protocol_state.Body.Value.Stable.V1.t
=======
  { ledger: Coda_base.Sparse_ledger.t
  ; protocol_state_body: Coda_state.Protocol_state.Body.Value.t
>>>>>>> cebb15b4
  ; init_stack: Coda_base.Pending_coinbase.Stack_versioned.t }
[@@deriving sexp, to_yojson]<|MERGE_RESOLUTION|>--- conflicted
+++ resolved
@@ -12,12 +12,7 @@
 end]
 
 type t = Stable.Latest.t =
-<<<<<<< HEAD
-  { ledger: Coda_base.Sparse_ledger.Stable.V1.t
-  ; protocol_state_body: Coda_state.Protocol_state.Body.Value.Stable.V1.t
-=======
   { ledger: Coda_base.Sparse_ledger.t
   ; protocol_state_body: Coda_state.Protocol_state.Body.Value.t
->>>>>>> cebb15b4
-  ; init_stack: Coda_base.Pending_coinbase.Stack_versioned.t }
+  ; init_stack: Coda_base.Pending_coinbase.Stack.t }
 [@@deriving sexp, to_yojson]