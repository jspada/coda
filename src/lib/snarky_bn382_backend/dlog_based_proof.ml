--- conflicted
+++ resolved
@@ -1,11 +1,6 @@
 open Core_kernel
 open Pickles_types
 
-<<<<<<< HEAD
-type message = (Fq.t, G.Affine.t) Dlog_marlin_types.Challenge_polynomial.t list
-
-type t = (G.Affine.t, Fq.t, Fq.t array) Dlog_marlin_types.Proof.t [@@deriving bin_io]
-=======
 module Challenge_polynomial = struct
   [%%versioned
   module Stable = struct
@@ -29,10 +24,8 @@
     type t =
       ( G.Affine.Stable.V1.t
       , Fq.Stable.V1.t
-      , ( Fq.Stable.V1.t
-        , G.Affine.Stable.V1.t )
-        Dlog_marlin_types.Openings.Stable.V1.t )
-      Pairing_marlin_types.Proof.Stable.V1.t
+      , Fq.Stable.V1.t array )
+      Dlog_marlin_types.Proof.Stable.V1.t
     [@@deriving bin_io, version, compare, sexp, yojson]
 
     let to_latest = Fn.id
@@ -40,7 +33,6 @@
 end]
 
 include Stable.Latest
->>>>>>> 1423b48e
 
 let g t f = G.Affine.of_backend (f t)
 
