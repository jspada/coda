[%%import
"/src/config.mlh"]

open Core_kernel

[%%ifdef
consensus_mechanism]

open Curve_choice
module Field = Tick0.Field

[%%else]

open Snark_params_nonconsensus
module Sponge_params = Sponge_params_nonconsensus.Sponge_params

[%%endif]

module State = struct
  include Array

  let map2 = map2_exn
end

module Input = Input

let params : _ Sponge.Params.t =
  let open Sponge_params in
  {mds; round_constants}

let pack_input ~project {Input.field_elements; bitstrings} =
  let packed_bits =
    let xs, final, len_final =
      Array.fold bitstrings ~init:([], [], 0)
        ~f:(fun (acc, curr, n) bitstring ->
          let k = List.length bitstring in
          let n' = k + n in
          if n' >= Field.size_in_bits then (project curr :: acc, bitstring, k)
          else (acc, bitstring @ curr, n') )
    in
    if len_final = 0 then xs else project final :: xs
  in
  Array.append field_elements (Array.of_list_rev packed_bits)

module Inputs = struct
  module Field = Field

  let rounds_full = 8

  let rounds_partial = 33

  [%%ifdef
  consensus_mechanism]

  let to_the_alpha x =
    let open Field in
    let res = x + zero in
    res *= res ;
    (* x^2 *)
    res *= res ;
    (* x^4 *)
    res *= x ;
    (* x^5 *)
    res *= res ;
    (* x^10 *)
    res *= x ;
    res

  [%%else]

  let to_the_alpha x =
    let open Field in
    let res = x in
    let res = res * res in
    (* x^2 *)
    let res = res * res in
    (* x^4 *)
    let res = res * x in
    (* x^5 *)
    let res = res * res in
    (* x^10 *)
    res * x

  [%%endif]

  module Operations = struct
<<<<<<< HEAD
=======
    [%%ifdef
    consensus_mechanism]

>>>>>>> d5d19d1d
    let add_assign ~state i x = Field.(state.(i) += x)

    let apply_affine_map (rows, c) v =
      Array.mapi rows ~f:(fun j row ->
          let open Field in
          let res = zero + zero in
          Array.iteri row ~f:(fun i r -> res += (r * v.(i))) ;
          res += c.(j) ;
          res )

    (* TODO: Have an explicit function for making a copy of a field element. *)
    let copy a = Array.map a ~f:(fun x -> Field.(x + zero))

    [%%else]

    let add_assign ~state i x = Field.(state.(i) <- state.(i) + x)

    let apply_affine_map (rows, c) v =
      Array.mapi rows ~f:(fun j row ->
          let res = ref Field.zero in
          Array.iteri row ~f:(fun i r -> res := Field.(!res + (r * v.(i)))) ;
          (res := Field.(!res + c.(j))) ;
          !res )

    let copy a = Array.map a ~f:Fn.id

    [%%endif]
  end

  let _alphath_root =
    let inv_alpha =
      Bigint.of_string Sponge_params.inv_alpha |> Bigint.to_zarith_bigint
    in
    let k = 4 in
    let chunks = (Field.size_in_bits + (k - 1)) / k in
    let inv_alpha =
      let chunk i =
        let b j = Z.testbit inv_alpha ((k * i) + j) in
        Sequence.fold ~init:0
          (Sequence.range ~start:`inclusive ~stop:`exclusive 0 k)
          ~f:(fun acc i -> acc + ((1 lsl i) * Bool.to_int (b i)))
      in
      (* High bits first *)
      Array.init chunks ~f:(fun i -> chunk (chunks - 1 - i))
    in
    let lookup_table x =
      let n = 1 lsl k in
      let arr = Array.init (1 lsl k) ~f:(fun _ -> Field.one) in
      for i = 1 to n - 1 do
        arr.(i) <- Field.( * ) x arr.(i - 1)
      done ;
      arr
    in
    fun x ->
      let tbl = lookup_table x in
      Array.fold inv_alpha ~init:Field.one ~f:(fun acc chunk ->
          Field.( * ) (Fn.apply_n_times ~n:k Field.square acc) tbl.(chunk) )

  let%test_unit "alpha_root" =
    let x = Field.random () in
    let root = _alphath_root x in
    [%test_eq: Field.t] (to_the_alpha root) x
end

module Digest = struct
  open Field

  type nonrec t = t

  let to_bits ?length x =
    match length with
    | None ->
        unpack x
    | Some length ->
        List.take (unpack x) length
end

include Sponge.Make_hash (Sponge.Poseidon (Inputs))

let update ~state = update ~state params

let hash ?init = hash ?init params

[%%ifdef
consensus_mechanism]

module Checked = struct
  module Inputs = struct
    module Field = struct
      open Tick0

      (* The linear combinations involved in computing Poseidon do not involve very many
   variables, but if they are represented as arithmetic expressions (that is, "Cvars"
   which is what Field.t is under the hood) the expressions grow exponentially in
   in the number of rounds. Thus, we compute with Field elements represented by
   a "reduced" linear combination. That is, a coefficient for each variable and an
   constant term.
*)
      type t = Field.t Int.Map.t * Field.t

      let to_cvar ((m, c) : t) : Field.Var.t =
        Map.fold m ~init:(Field.Var.constant c) ~f:(fun ~key ~data acc ->
            let x =
              let v = Snarky.Cvar.Var key in
              if Field.equal data Field.one then v else Scale (data, v)
            in
            match acc with
            | Constant c when Field.equal Field.zero c ->
                x
            | _ ->
                Add (x, acc) )

      let constant c = (Int.Map.empty, c)

      let of_cvar (x : Field.Var.t) =
        match x with
        | Constant c ->
            constant c
        | Var v ->
            (Int.Map.singleton v Field.one, Field.zero)
        | x ->
            let c, ts = Field.Var.to_constant_and_terms x in
            ( Int.Map.of_alist_reduce
                (List.map ts ~f:(fun (f, v) -> (Tick_backend.Var.index v, f)))
                ~f:Field.add
            , Option.value ~default:Field.zero c )

      let ( + ) (t1, c1) (t2, c2) =
        ( Map.merge t1 t2 ~f:(fun ~key:_ t ->
              match t with
              | `Left x ->
                  Some x
              | `Right y ->
                  Some y
              | `Both (x, y) ->
                  Some Field.(x + y) )
        , Field.add c1 c2 )

      let ( * ) (t1, c1) (t2, c2) =
        assert (Int.Map.is_empty t1) ;
        (Map.map t2 ~f:(Field.mul c1), Field.mul c1 c2)

      let zero = constant Field.zero
    end

    let rounds_full = 8

    let rounds_partial = 33

    let to_the_alpha x =
      let open Runners.Tick.Field in
      let zero = square in
      let one a = square a * x in
      let one' = x in
      one' |> zero |> one |> one

    let to_the_alpha x = Field.of_cvar (to_the_alpha (Field.to_cvar x))

    module Operations = Sponge.Make_operations (Field)
  end

  module Digest = struct
    open Runners.Tick.Field

    type nonrec t = t

    let to_bits ?(length = Field.size_in_bits) x =
      List.take (choose_preimage_var ~length:Field.size_in_bits x) length
  end

  include Sponge.Make_hash (Sponge.Poseidon (Inputs))

  let params = Sponge.Params.map ~f:Inputs.Field.constant params

  open Inputs.Field

  let update ~state xs =
    let f = Array.map ~f:of_cvar in
    update params ~state:(f state) (f xs) |> Array.map ~f:to_cvar

  let hash ?init xs =
    O1trace.measure "Random_oracle.hash" (fun () ->
        hash
          ?init:(Option.map init ~f:(State.map ~f:constant))
          params (Array.map xs ~f:of_cvar)
        |> to_cvar )

  let pack_input = pack_input ~project:Runners.Tick.Field.project

  let initial_state = Array.map initial_state ~f:to_cvar

  let digest xs = xs.(0)
end

[%%endif]

let pack_input = pack_input ~project:Field.project

let prefix_to_field (s : string) =
  let bits_per_character = 8 in
  assert (bits_per_character * String.length s < Field.size_in_bits) ;
  Field.project Fold_lib.Fold.(to_list (string_bits (s :> string)))

let salt (s : string) = update ~state:initial_state [|prefix_to_field s|]

let%test_unit "iterativeness" =
  let x1 = Field.random () in
  let x2 = Field.random () in
  let x3 = Field.random () in
  let x4 = Field.random () in
  let s_full = update ~state:initial_state [|x1; x2; x3; x4|] in
  let s_it =
    update ~state:(update ~state:initial_state [|x1; x2|]) [|x3; x4|]
  in
  [%test_eq: Field.t array] s_full s_it

[%%ifdef
consensus_mechanism]

let%test_unit "sponge checked-unchecked" =
  let module T = Tick0 in
  let x = T.Field.random () in
  let y = T.Field.random () in
  T.Test.test_equal ~equal:T.Field.equal ~sexp_of_t:T.Field.sexp_of_t
    T.Typ.(field * field)
    T.Typ.field
    (fun (x, y) -> Runners.Tick.make_checked (fun () -> Checked.hash [|x; y|]))
    (fun (x, y) -> hash [|x; y|])
    (x, y)

[%%endif]<|MERGE_RESOLUTION|>--- conflicted
+++ resolved
@@ -84,12 +84,9 @@
   [%%endif]
 
   module Operations = struct
-<<<<<<< HEAD
-=======
     [%%ifdef
     consensus_mechanism]
 
->>>>>>> d5d19d1d
     let add_assign ~state i x = Field.(state.(i) += x)
 
     let apply_affine_map (rows, c) v =
