open Core_kernel
open Bitstring_lib
open Snark_bits
<<<<<<< HEAD
module Scan_state_constants = Scan_state_constants
=======
module Tick_backend = Crypto_params.Tick_backend
module Tock_backend = Crypto_params.Tock_backend
module Snarkette_tick = Crypto_params.Snarkette_tick
module Snarkette_tock = Crypto_params.Snarkette_tock
>>>>>>> 9a3593c5

module Make_snarkable (Impl : Snarky.Snark_intf.S) = struct
  open Impl

  module type S = sig
    type var

    type value

    val typ : (var, value) Typ.t
  end

  module Bits = struct
    module type Lossy =
      Bits_intf.Snarkable.Lossy
      with type ('a, 'b) typ := ('a, 'b) Typ.t
       and type ('a, 'b) checked := ('a, 'b) Checked.t
       and type boolean_var := Boolean.var

    module type Faithful =
      Bits_intf.Snarkable.Faithful
      with type ('a, 'b) typ := ('a, 'b) Typ.t
       and type ('a, 'b) checked := ('a, 'b) Checked.t
       and type boolean_var := Boolean.var

    module type Small =
      Bits_intf.Snarkable.Small
      with type ('a, 'b) typ := ('a, 'b) Typ.t
       and type ('a, 'b) checked := ('a, 'b) Checked.t
       and type boolean_var := Boolean.var
       and type comparison_result := Field.Checked.comparison_result
       and type field_var := Field.Var.t
  end
end

module Tock0 = struct
  include Crypto_params.Tock
  module Snarkable = Make_snarkable (Crypto_params.Tock)
end

module Tick0 = struct
  include Crypto_params.Tick
  module Snarkable = Make_snarkable (Crypto_params.Tick)
end

let%test_unit "group-map test" =
  let params = Crypto_params.Tock.group_map_params in
  let module M = Crypto_params.Tick.Run in
  Quickcheck.test ~trials:3 Tick0.Field.gen ~f:(fun t ->
      let (), checked_output =
        M.run_and_check
          (fun () ->
            let x, y =
              Snarky_group_map.Checked.to_group
                (module M)
                ~params (M.Field.constant t)
            in
            fun () -> M.As_prover.(read_var x, read_var y) )
          ()
        |> Or_error.ok_exn
      in
      let ((x, y) as actual) =
        Group_map.to_group (module Tick0.Field) ~params t
      in
      [%test_eq: Tick0.Field.t]
        Tick0.Field.(
          (x * x * x)
          + (Tick0.Inner_curve.Params.a * x)
          + Tick0.Inner_curve.Params.b)
        Tick0.Field.(y * y) ;
      [%test_eq: Tick0.Field.t * Tick0.Field.t] checked_output actual )

module Make_inner_curve_scalar
    (Impl : Snark_intf.S)
    (Other_impl : Snark_intf.S) =
struct
  module T = Other_impl.Field

  include (
    T :
      module type of T with module Var := T.Var and module Checked := T.Checked )

  let of_bits = Other_impl.Field.project

  let length_in_bits = size_in_bits

  open Impl

  type var = Boolean.var Bitstring.Lsb_first.t

  let typ : (var, t) Typ.t =
    Typ.transport_var
      (Typ.transport
         (Typ.list ~length:size_in_bits Boolean.typ)
         ~there:unpack ~back:project)
      ~there:Bitstring.Lsb_first.to_list ~back:Bitstring.Lsb_first.of_list

  let gen : t Quickcheck.Generator.t =
    Quickcheck.Generator.map
      (Bignum_bigint.gen_incl Bignum_bigint.one
         Bignum_bigint.(Other_impl.Field.size - one))
      ~f:(fun x -> Other_impl.Bigint.(to_field (of_bignum_bigint x)))

  let test_bit x i = Other_impl.Bigint.(test_bit (of_field x) i)

  module Checked = struct
    let equal a b =
      Bitstring_checked.equal
        (Bitstring.Lsb_first.to_list a)
        (Bitstring.Lsb_first.to_list b)

    let to_bits = Fn.id

    module Assert = struct
      let equal : var -> var -> (unit, _) Checked.t =
       fun a b ->
        Bitstring_checked.Assert.equal
          (Bitstring.Lsb_first.to_list a)
          (Bitstring.Lsb_first.to_list b)
    end
  end
end

module Make_inner_curve_aux (Impl : Snark_intf.S) (Other_impl : Snark_intf.S) =
struct
  open Impl

  type var = Field.Var.t * Field.Var.t

  module Scalar = Make_inner_curve_scalar (Impl) (Other_impl)
end

module Tock = struct
  include (
    Tock0 : module type of Tock0 with module Inner_curve := Tock0.Inner_curve )

  module Fq = Snarky_field_extensions.Field_extensions.F (Tock0)

  module Inner_curve = struct
    include Tock0.Inner_curve

    include Sexpable.Of_sexpable (struct
                type t = Field.t * Field.t [@@deriving sexp]
              end)
              (struct
                type nonrec t = t

                let to_sexpable = to_affine_exn

                let of_sexpable = of_affine
              end)

    include Make_inner_curve_aux (Tock0) (Tick0)

    module Checked = struct
      include Snarky_curves.Make_weierstrass_checked (Fq) (Scalar)
                (struct
                  include Tock0.Inner_curve
                end)
                (Params)

      let add_known_unsafe t x = add_unsafe t (constant x)
    end

    let typ = Checked.typ
  end
end

module Tick = struct
  include (
    Tick0 :
      module type of Tick0
      with module Field := Tick0.Field
       and module Inner_curve := Tick0.Inner_curve )

  module Field = struct
    include Tick0.Field
    include Hashable.Make (Tick0.Field)
    module Bits = Bits.Make_field (Tick0.Field) (Tick0.Bigint)

    let size_in_triples = Int.((size_in_bits + 2) / 3)
  end

  module Fq = Snarky_field_extensions.Field_extensions.F (Tick0)

  module Inner_curve = struct
    include Crypto_params.Tick.Inner_curve

    include Sexpable.Of_sexpable (struct
                type t = Field.t * Field.t [@@deriving sexp]
              end)
              (struct
                type nonrec t = t

                let to_sexpable = to_affine_exn

                let of_sexpable = of_affine
              end)

    include Make_inner_curve_aux (Tick0) (Tock0)

    module Checked = struct
      include Snarky_curves.Make_weierstrass_checked (Fq) (Scalar)
                (Crypto_params.Tick.Inner_curve)
                (Params)

      let add_known_unsafe t x = add_unsafe t (constant x)
    end

    let typ = Checked.typ

    let%test_unit "checked-unchecked scale" =
      Test.test_equal ~sexp_of_t
        ~equal:(fun a b ->
          let a = to_affine_exn a in
          let b = to_affine_exn b in
          [%eq: Field.t * Field.t] a b )
        (Typ.tuple2 typ Scalar.typ)
        typ
        (fun (g, s) ->
          let%bind (module S) = Checked.Shifted.create () in
          let%bind t = Checked.scale (module S) g s ~init:S.zero in
          S.unshift_nonzero t )
        (fun (g, s) -> scale g s)
        (random (), Scalar.random ())
  end

  module Util = Snark_util.Make (Tick0)

  let m : Run.field Snarky.Snark.m = (module Run)

  let make_checked c = with_state (As_prover.return ()) (Run.make_checked c)
end

<<<<<<< HEAD
[%%inject
"ledger_depth", ledger_depth]

let pending_coinbase_depth = Scan_state_constants.pending_coinbase_depth
=======
let tock_vk_to_bool_list vk =
  let vk = Tick.Verifier.vk_of_backend_vk vk in
  let g1 = Tick.Inner_curve.to_affine_exn in
  let g2 = Tick.Pairing.G2.Unchecked.to_affine_exn in
  let vk =
    { vk with
      query_base= g1 vk.query_base
    ; query= List.map vk.query ~f:g1
    ; delta= g2 vk.delta }
  in
  Tick.Verifier.Verification_key.(summary_unchecked (summary_input vk))

let embed (x : Tick.Field.t) : Tock.Field.t =
  let n = Tick.Bigint.of_field x in
  let rec go pt acc i =
    if i = Tick.Field.size_in_bits then acc
    else
      go (Tock.Field.add pt pt)
        (if Tick.Bigint.test_bit n i then Tock.Field.add pt acc else acc)
        (i + 1)
  in
  go Tock.Field.one Tock.Field.zero 0

(** enable/disable use of chunk table in Pedersen hashing *)
let set_chunked_hashing b = Tick.Pedersen.State.set_chunked_fold b
>>>>>>> 9a3593c5

(* Let n = Tick.Field.size_in_bits.
   Let k = n - 3.
   The reason k = n - 3 is as follows. Inside [meets_target], we compare
   a value against 2^k. 2^k requires k + 1 bits. The comparison then unpacks
   a (k + 1) + 1 bit number. This number cannot overflow so it is important that
   k + 1 + 1 < n. Thus k < n - 2.

   However, instead of using `Field.size_in_bits - 3` we choose `Field.size_in_bits - 8`
   to clamp the easiness. To something not-to-quick on a personal laptop from mid 2010s.
*)
let target_bit_length = Tick.Field.size_in_bits - 8

module type Snark_intf = Snark_intf.S

module Group_map = struct
  let to_group =
    Group_map.to_group (module Tick.Field) ~params:Tock.group_map_params

  module Checked = struct
    let to_group =
      Snarky_group_map.Checked.to_group
        (module Tick.Run)
        ~params:Tock.group_map_params
  end
end<|MERGE_RESOLUTION|>--- conflicted
+++ resolved
@@ -1,14 +1,6 @@
 open Core_kernel
 open Bitstring_lib
 open Snark_bits
-<<<<<<< HEAD
-module Scan_state_constants = Scan_state_constants
-=======
-module Tick_backend = Crypto_params.Tick_backend
-module Tock_backend = Crypto_params.Tock_backend
-module Snarkette_tick = Crypto_params.Snarkette_tick
-module Snarkette_tock = Crypto_params.Snarkette_tock
->>>>>>> 9a3593c5
 
 module Make_snarkable (Impl : Snarky.Snark_intf.S) = struct
   open Impl
@@ -243,39 +235,6 @@
   let make_checked c = with_state (As_prover.return ()) (Run.make_checked c)
 end
 
-<<<<<<< HEAD
-[%%inject
-"ledger_depth", ledger_depth]
-
-let pending_coinbase_depth = Scan_state_constants.pending_coinbase_depth
-=======
-let tock_vk_to_bool_list vk =
-  let vk = Tick.Verifier.vk_of_backend_vk vk in
-  let g1 = Tick.Inner_curve.to_affine_exn in
-  let g2 = Tick.Pairing.G2.Unchecked.to_affine_exn in
-  let vk =
-    { vk with
-      query_base= g1 vk.query_base
-    ; query= List.map vk.query ~f:g1
-    ; delta= g2 vk.delta }
-  in
-  Tick.Verifier.Verification_key.(summary_unchecked (summary_input vk))
-
-let embed (x : Tick.Field.t) : Tock.Field.t =
-  let n = Tick.Bigint.of_field x in
-  let rec go pt acc i =
-    if i = Tick.Field.size_in_bits then acc
-    else
-      go (Tock.Field.add pt pt)
-        (if Tick.Bigint.test_bit n i then Tock.Field.add pt acc else acc)
-        (i + 1)
-  in
-  go Tock.Field.one Tock.Field.zero 0
-
-(** enable/disable use of chunk table in Pedersen hashing *)
-let set_chunked_hashing b = Tick.Pedersen.State.set_chunked_fold b
->>>>>>> 9a3593c5
-
 (* Let n = Tick.Field.size_in_bits.
    Let k = n - 3.
    The reason k = n - 3 is as follows. Inside [meets_target], we compare
