--- conflicted
+++ resolved
@@ -54,13 +54,13 @@
 
 include T
 
-<<<<<<< HEAD
-let base_proof (module B : Blockchain_snark.Blockchain_snark_state.S)
+let base_proof ~proof_level:(_ : Genesis_constants.Proof_level.t) ~constraint_constants
+    (module B : Blockchain_snark.Blockchain_snark_state.S)
     (t : Inputs.t) =
   let genesis_ledger = Genesis_ledger.Packed.t t.genesis_ledger in
   let protocol_constants = t.genesis_constants.protocol in
   let prev_state =
-    Protocol_state.negative_one ~genesis_ledger ~protocol_constants
+    Protocol_state.negative_one ~constraint_constants ~genesis_ledger ~protocol_constants
   in
   let curr = t.protocol_state_with_hash.data in
   let dummy_txn_stmt : Transaction_snark.Statement.With_sok.t =
@@ -87,61 +87,10 @@
     [(prev_state, dummy); (dummy_txn_stmt, dummy)]
     t.protocol_state_with_hash.data
 
-let create_values b (t : Inputs.t) =
-  { genesis_constants= t.genesis_constants
-  ; genesis_ledger= t.genesis_ledger
-  ; protocol_state_with_hash= t.protocol_state_with_hash
-  ; genesis_proof= base_proof b t }
-=======
-let wrap ~keys:(module Keys : Keys_lib.Keys.S) hash proof =
-  let open Snark_params in
-  let module Wrap = Keys.Wrap in
-  let input = Wrap_input.of_tick_field hash in
-  let proof =
-    Tock.prove
-      (Tock.Keypair.pk Wrap.keys)
-      Wrap.input {Wrap.Prover_state.proof} Wrap.main input
-  in
-  assert (Tock.verify proof (Tock.Keypair.vk Wrap.keys) Wrap.input input) ;
-  proof
-
-let base_proof ?(logger = Logger.create ()) ~proof_level ~constraint_constants
-    ~keys:((module Keys : Keys_lib.Keys.S) as keys) (t : Inputs.t) =
-  let genesis_ledger = Genesis_ledger.Packed.t t.genesis_ledger in
-  let protocol_constants = t.genesis_constants.protocol in
-  let open Snark_params in
-  let prover_state =
-    { Keys.Step.Prover_state.prev_proof= Tock.Proof.dummy
-    ; wrap_vk= Tock.Keypair.vk Keys.Wrap.keys
-    ; prev_state=
-        Protocol_state.negative_one ~genesis_ledger ~constraint_constants
-          ~protocol_constants
-    ; genesis_state_hash= t.protocol_state_with_hash.hash
-    ; expected_next_state= None
-    ; update= Snark_transition.genesis ~genesis_ledger }
-  in
-  let main x =
-    Tick.handle
-      (Keys.Step.main ~logger ~proof_level ~constraint_constants x)
-      (Consensus.Data.Prover_state.precomputed_handler ~genesis_ledger)
-  in
-  let tick =
-    Tick.prove
-      (Tick.Keypair.pk Keys.Step.keys)
-      (Keys.Step.input ()) prover_state main t.base_hash
-  in
-  assert (
-    Tick.verify tick
-      (Tick.Keypair.vk Keys.Step.keys)
-      (Keys.Step.input ()) t.base_hash ) ;
-  wrap ~keys t.base_hash tick
-
-let create_values ?logger ~proof_level ~constraint_constants ~keys
+let create_values ~proof_level ~constraint_constants b
     (t : Inputs.t) =
   { genesis_constants= t.genesis_constants
   ; genesis_ledger= t.genesis_ledger
   ; protocol_state_with_hash= t.protocol_state_with_hash
-  ; base_hash= t.base_hash
   ; genesis_proof=
-      base_proof ?logger ~proof_level ~constraint_constants ~keys t }
->>>>>>> 96476361
+      base_proof ~proof_level ~constraint_constants b t }