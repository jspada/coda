--- conflicted
+++ resolved
@@ -5,10 +5,5 @@
     ; opam deps
     async node_addrs_and_ports network_peer core cohttp graphql-async graphql-cohttp
     ; libs
-<<<<<<< HEAD
     auxiliary_database coda_base coda_commands user_command_input coda_lib)
-  (preprocess (pps ppx_coda ppx_jane)))
-=======
-    auxiliary_database coda_base coda_commands user_command_input coda_lib lite_compat)
-  (preprocess (pps ppx_version ppx_jane)))
->>>>>>> c43c25bd
+  (preprocess (pps ppx_version ppx_jane)))