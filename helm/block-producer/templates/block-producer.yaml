--- conflicted
+++ resolved
@@ -192,13 +192,9 @@
           {{- range $.Values.coda.seedPeers }}
           "-peer", {{ . | quote }},
           {{- end -}}
-<<<<<<< HEAD
+          {{- if $.Values.coda.seedPeersURL }}
           "-peer-list-url", {{ $.Values.coda.seedPeersURL | quote }},
-=======
-          {{- if $.Values.coda.seedPeersURL }}
-          "-peers-list-url", {{ $.Values.coda.seedPeersURL }},
-          {{- end -}}
->>>>>>> 790a660f
+          {{- end -}}
           "-config-directory", "/root/.coda-config",
           "-client-port", "$(DAEMON_CLIENT_PORT)",
           "-rest-port", "$(DAEMON_REST_PORT)",
